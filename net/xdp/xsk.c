--- conflicted
+++ resolved
@@ -547,8 +547,6 @@
 	struct sock *sk = sock->sk;
 	struct xdp_sock *xs = xdp_sk(sk);
 	struct xsk_buff_pool *pool;
-<<<<<<< HEAD
-=======
 
 	if (unlikely(!xsk_is_bound(xs)))
 		return -ENXIO;
@@ -572,7 +570,6 @@
 	bool need_wait = !(flags & MSG_DONTWAIT);
 	struct sock *sk = sock->sk;
 	struct xdp_sock *xs = xdp_sk(sk);
->>>>>>> 7505c06d
 
 	if (unlikely(!xsk_is_bound(xs)))
 		return -ENXIO;
@@ -589,36 +586,6 @@
 	if (xsk_no_wakeup(sk))
 		return 0;
 
-<<<<<<< HEAD
-	pool = xs->pool;
-	if (pool->cached_need_wakeup & XDP_WAKEUP_TX)
-		return __xsk_sendmsg(sk);
-	return 0;
-}
-
-static int xsk_recvmsg(struct socket *sock, struct msghdr *m, size_t len, int flags)
-{
-	bool need_wait = !(flags & MSG_DONTWAIT);
-	struct sock *sk = sock->sk;
-	struct xdp_sock *xs = xdp_sk(sk);
-
-	if (unlikely(!xsk_is_bound(xs)))
-		return -ENXIO;
-	if (unlikely(!(xs->dev->flags & IFF_UP)))
-		return -ENETDOWN;
-	if (unlikely(!xs->rx))
-		return -ENOBUFS;
-	if (unlikely(need_wait))
-		return -EOPNOTSUPP;
-
-	if (sk_can_busy_loop(sk))
-		sk_busy_loop(sk, 1); /* only support non-blocking sockets */
-
-	if (xsk_no_wakeup(sk))
-		return 0;
-
-=======
->>>>>>> 7505c06d
 	if (xs->pool->cached_need_wakeup & XDP_WAKEUP_RX && xs->zc)
 		return xsk_wakeup(xs, XDP_WAKEUP_RX);
 	return 0;
