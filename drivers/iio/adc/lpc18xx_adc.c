--- conflicted
+++ resolved
@@ -156,12 +156,6 @@
 	if (IS_ERR(adc->clk))
 		return dev_err_probe(&pdev->dev, PTR_ERR(adc->clk),
 				     "error getting clock\n");
-<<<<<<< HEAD
-
-	rate = clk_get_rate(adc->clk);
-	clkdiv = DIV_ROUND_UP(rate, LPC18XX_ADC_CLK_TARGET);
-=======
->>>>>>> 754e0b0e
 
 	adc->vref = devm_regulator_get(&pdev->dev, "vref");
 	if (IS_ERR(adc->vref))
@@ -195,12 +189,9 @@
 	if (ret)
 		return ret;
 
-<<<<<<< HEAD
-=======
 	rate = clk_get_rate(adc->clk);
 	clkdiv = DIV_ROUND_UP(rate, LPC18XX_ADC_CLK_TARGET);
 
->>>>>>> 754e0b0e
 	adc->cr_reg = (clkdiv << LPC18XX_ADC_CR_CLKDIV_SHIFT) |
 			LPC18XX_ADC_CR_PDN;
 	writel(adc->cr_reg, adc->base + LPC18XX_ADC_CR);
