--- conflicted
+++ resolved
@@ -892,10 +892,7 @@
 	.enable_sw_cntl_psr = true,
 	.apply_vendor_specific_lttpr_wa = true,
 	.enable_z9_disable_interface = true, /* Allow support for the PMFW interface for disable Z9*/
-<<<<<<< HEAD
-=======
 	.dml_hostvm_override = DML_HOSTVM_OVERRIDE_FALSE,
->>>>>>> 88084a3d
 };
 
 static const struct dc_debug_options debug_defaults_diags = {
@@ -1667,7 +1664,6 @@
 		 */
 		pipes[pipe_cnt].pipe.src.immediate_flip = true;
 		pipes[pipe_cnt].pipe.src.unbounded_req_mode = false;
-		pipes[pipe_cnt].pipe.src.hostvm = dc->res_pool->hubbub->riommu_active;
 		pipes[pipe_cnt].pipe.src.gpuvm = true;
 		pipes[pipe_cnt].pipe.src.dcc_fraction_of_zs_req_luma = 0;
 		pipes[pipe_cnt].pipe.src.dcc_fraction_of_zs_req_chroma = 0;
@@ -1742,10 +1738,6 @@
 	DC_FP_END();
 }
 
-<<<<<<< HEAD
-	DC_FP_START();
-	dcn20_calculate_dlg_params(dc, context, pipes, pipe_cnt, vlevel);
-=======
 void
 dcn31_populate_dml_writeback_from_context(struct dc *dc,
 					  struct resource_context *res_ctx,
@@ -1753,7 +1745,6 @@
 {
 	DC_FP_START();
 	dcn30_populate_dml_writeback_from_context(dc, res_ctx, pipes);
->>>>>>> 88084a3d
 	DC_FP_END();
 }
 
@@ -1826,80 +1817,6 @@
 	.get_dcc_compression_cap = dcn20_get_dcc_compression_cap
 };
 
-<<<<<<< HEAD
-void dcn31_update_bw_bounding_box(struct dc *dc, struct clk_bw_params *bw_params)
-{
-	struct clk_limit_table *clk_table = &bw_params->clk_table;
-	struct _vcs_dpi_voltage_scaling_st clock_limits[DC__VOLTAGE_STATES];
-	unsigned int i, closest_clk_lvl;
-	int j;
-
-	// Default clock levels are used for diags, which may lead to overclocking.
-	if (!IS_DIAG_DC(dc->ctx->dce_environment)) {
-		int max_dispclk_mhz = 0, max_dppclk_mhz = 0;
-
-		dcn3_1_ip.max_num_otg = dc->res_pool->res_cap->num_timing_generator;
-		dcn3_1_ip.max_num_dpp = dc->res_pool->pipe_count;
-		dcn3_1_soc.num_chans = bw_params->num_channels;
-
-		ASSERT(clk_table->num_entries);
-
-		/* Prepass to find max clocks independent of voltage level. */
-		for (i = 0; i < clk_table->num_entries; ++i) {
-			if (clk_table->entries[i].dispclk_mhz > max_dispclk_mhz)
-				max_dispclk_mhz = clk_table->entries[i].dispclk_mhz;
-			if (clk_table->entries[i].dppclk_mhz > max_dppclk_mhz)
-				max_dppclk_mhz = clk_table->entries[i].dppclk_mhz;
-		}
-
-		for (i = 0; i < clk_table->num_entries; i++) {
-			/* loop backwards*/
-			for (closest_clk_lvl = 0, j = dcn3_1_soc.num_states - 1; j >= 0; j--) {
-				if ((unsigned int) dcn3_1_soc.clock_limits[j].dcfclk_mhz <= clk_table->entries[i].dcfclk_mhz) {
-					closest_clk_lvl = j;
-					break;
-				}
-			}
-
-			clock_limits[i].state = i;
-
-			/* Clocks dependent on voltage level. */
-			clock_limits[i].dcfclk_mhz = clk_table->entries[i].dcfclk_mhz;
-			clock_limits[i].fabricclk_mhz = clk_table->entries[i].fclk_mhz;
-			clock_limits[i].socclk_mhz = clk_table->entries[i].socclk_mhz;
-			clock_limits[i].dram_speed_mts = clk_table->entries[i].memclk_mhz * 2 * clk_table->entries[i].wck_ratio;
-
-			/* Clocks independent of voltage level. */
-			clock_limits[i].dispclk_mhz = max_dispclk_mhz ? max_dispclk_mhz :
-				dcn3_1_soc.clock_limits[closest_clk_lvl].dispclk_mhz;
-
-			clock_limits[i].dppclk_mhz = max_dppclk_mhz ? max_dppclk_mhz :
-				dcn3_1_soc.clock_limits[closest_clk_lvl].dppclk_mhz;
-
-			clock_limits[i].dram_bw_per_chan_gbps = dcn3_1_soc.clock_limits[closest_clk_lvl].dram_bw_per_chan_gbps;
-			clock_limits[i].dscclk_mhz = dcn3_1_soc.clock_limits[closest_clk_lvl].dscclk_mhz;
-			clock_limits[i].dtbclk_mhz = dcn3_1_soc.clock_limits[closest_clk_lvl].dtbclk_mhz;
-			clock_limits[i].phyclk_d18_mhz = dcn3_1_soc.clock_limits[closest_clk_lvl].phyclk_d18_mhz;
-			clock_limits[i].phyclk_mhz = dcn3_1_soc.clock_limits[closest_clk_lvl].phyclk_mhz;
-		}
-		for (i = 0; i < clk_table->num_entries; i++)
-			dcn3_1_soc.clock_limits[i] = clock_limits[i];
-		if (clk_table->num_entries) {
-			dcn3_1_soc.num_states = clk_table->num_entries;
-		}
-	}
-
-	dcn3_1_soc.dispclk_dppclk_vco_speed_mhz = dc->clk_mgr->dentist_vco_freq_khz / 1000.0;
-	dc->dml.soc.dispclk_dppclk_vco_speed_mhz = dc->clk_mgr->dentist_vco_freq_khz / 1000.0;
-
-	if (!IS_FPGA_MAXIMUS_DC(dc->ctx->dce_environment))
-		dml_init_instance(&dc->dml, &dcn3_1_soc, &dcn3_1_ip, DML_PROJECT_DCN31);
-	else
-		dml_init_instance(&dc->dml, &dcn3_1_soc, &dcn3_1_ip, DML_PROJECT_DCN31_FPGA);
-}
-
-=======
->>>>>>> 88084a3d
 static struct resource_funcs dcn31_res_pool_funcs = {
 	.destroy = dcn31_destroy_resource_pool,
 	.link_enc_create = dcn31_link_encoder_create,
