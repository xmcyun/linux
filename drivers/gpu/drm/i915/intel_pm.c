/*
 * Copyright © 2012 Intel Corporation
 *
 * Permission is hereby granted, free of charge, to any person obtaining a
 * copy of this software and associated documentation files (the "Software"),
 * to deal in the Software without restriction, including without limitation
 * the rights to use, copy, modify, merge, publish, distribute, sublicense,
 * and/or sell copies of the Software, and to permit persons to whom the
 * Software is furnished to do so, subject to the following conditions:
 *
 * The above copyright notice and this permission notice (including the next
 * paragraph) shall be included in all copies or substantial portions of the
 * Software.
 *
 * THE SOFTWARE IS PROVIDED "AS IS", WITHOUT WARRANTY OF ANY KIND, EXPRESS OR
 * IMPLIED, INCLUDING BUT NOT LIMITED TO THE WARRANTIES OF MERCHANTABILITY,
 * FITNESS FOR A PARTICULAR PURPOSE AND NONINFRINGEMENT.  IN NO EVENT SHALL
 * THE AUTHORS OR COPYRIGHT HOLDERS BE LIABLE FOR ANY CLAIM, DAMAGES OR OTHER
 * LIABILITY, WHETHER IN AN ACTION OF CONTRACT, TORT OR OTHERWISE, ARISING
 * FROM, OUT OF OR IN CONNECTION WITH THE SOFTWARE OR THE USE OR OTHER DEALINGS
 * IN THE SOFTWARE.
 *
 * Authors:
 *    Eugeni Dodonov <eugeni.dodonov@intel.com>
 *
 */

#include <linux/module.h>
#include <linux/pm_runtime.h>

#include <drm/drm_atomic_helper.h>
#include <drm/drm_fourcc.h>
#include <drm/drm_plane_helper.h>

#include "display/intel_atomic.h"
#include "display/intel_display_types.h"
#include "display/intel_fbc.h"
#include "display/intel_sprite.h"

#include "gt/intel_llc.h"

#include "i915_drv.h"
#include "i915_fixed.h"
#include "i915_irq.h"
#include "i915_trace.h"
#include "intel_pm.h"
#include "intel_sideband.h"
#include "../../../platform/x86/intel_ips.h"

/* Stores plane specific WM parameters */
struct skl_wm_params {
	bool x_tiled, y_tiled;
	bool rc_surface;
	bool is_planar;
	u32 width;
	u8 cpp;
	u32 plane_pixel_rate;
	u32 y_min_scanlines;
	u32 plane_bytes_per_line;
	uint_fixed_16_16_t plane_blocks_per_line;
	uint_fixed_16_16_t y_tile_minimum;
	u32 linetime_us;
	u32 dbuf_block_size;
};

/* used in computing the new watermarks state */
struct intel_wm_config {
	unsigned int num_pipes_active;
	bool sprites_enabled;
	bool sprites_scaled;
};

static void gen9_init_clock_gating(struct drm_i915_private *dev_priv)
{
	if (HAS_LLC(dev_priv)) {
		/*
		 * WaCompressedResourceDisplayNewHashMode:skl,kbl
		 * Display WA #0390: skl,kbl
		 *
		 * Must match Sampler, Pixel Back End, and Media. See
		 * WaCompressedResourceSamplerPbeMediaNewHashMode.
		 */
		I915_WRITE(CHICKEN_PAR1_1,
			   I915_READ(CHICKEN_PAR1_1) |
			   SKL_DE_COMPRESSED_HASH_MODE);
	}

	/* See Bspec note for PSR2_CTL bit 31, Wa#828:skl,bxt,kbl,cfl */
	I915_WRITE(CHICKEN_PAR1_1,
		   I915_READ(CHICKEN_PAR1_1) | SKL_EDP_PSR_FIX_RDWRAP);

	/* WaEnableChickenDCPR:skl,bxt,kbl,glk,cfl */
	I915_WRITE(GEN8_CHICKEN_DCPR_1,
		   I915_READ(GEN8_CHICKEN_DCPR_1) | MASK_WAKEMEM);

	/* WaFbcTurnOffFbcWatermark:skl,bxt,kbl,cfl */
	/* WaFbcWakeMemOn:skl,bxt,kbl,glk,cfl */
	I915_WRITE(DISP_ARB_CTL, I915_READ(DISP_ARB_CTL) |
		   DISP_FBC_WM_DIS |
		   DISP_FBC_MEMORY_WAKE);

	/* WaFbcHighMemBwCorruptionAvoidance:skl,bxt,kbl,cfl */
	I915_WRITE(ILK_DPFC_CHICKEN, I915_READ(ILK_DPFC_CHICKEN) |
		   ILK_DPFC_DISABLE_DUMMY0);

	if (IS_SKYLAKE(dev_priv)) {
		/* WaDisableDopClockGating */
		I915_WRITE(GEN7_MISCCPCTL, I915_READ(GEN7_MISCCPCTL)
			   & ~GEN7_DOP_CLOCK_GATE_ENABLE);
	}
}

static void bxt_init_clock_gating(struct drm_i915_private *dev_priv)
{
	gen9_init_clock_gating(dev_priv);

	/* WaDisableSDEUnitClockGating:bxt */
	I915_WRITE(GEN8_UCGCTL6, I915_READ(GEN8_UCGCTL6) |
		   GEN8_SDEUNIT_CLOCK_GATE_DISABLE);

	/*
	 * FIXME:
	 * GEN8_HDCUNIT_CLOCK_GATE_DISABLE_HDCREQ applies on 3x6 GT SKUs only.
	 */
	I915_WRITE(GEN8_UCGCTL6, I915_READ(GEN8_UCGCTL6) |
		   GEN8_HDCUNIT_CLOCK_GATE_DISABLE_HDCREQ);

	/*
	 * Wa: Backlight PWM may stop in the asserted state, causing backlight
	 * to stay fully on.
	 */
	I915_WRITE(GEN9_CLKGATE_DIS_0, I915_READ(GEN9_CLKGATE_DIS_0) |
		   PWM1_GATING_DIS | PWM2_GATING_DIS);

	/*
	 * Lower the display internal timeout.
	 * This is needed to avoid any hard hangs when DSI port PLL
	 * is off and a MMIO access is attempted by any privilege
	 * application, using batch buffers or any other means.
	 */
	I915_WRITE(RM_TIMEOUT, MMIO_TIMEOUT_US(950));
}

static void glk_init_clock_gating(struct drm_i915_private *dev_priv)
{
	gen9_init_clock_gating(dev_priv);

	/*
	 * WaDisablePWMClockGating:glk
	 * Backlight PWM may stop in the asserted state, causing backlight
	 * to stay fully on.
	 */
	I915_WRITE(GEN9_CLKGATE_DIS_0, I915_READ(GEN9_CLKGATE_DIS_0) |
		   PWM1_GATING_DIS | PWM2_GATING_DIS);
}

static void pnv_get_mem_freq(struct drm_i915_private *dev_priv)
{
	u32 tmp;

	tmp = I915_READ(CLKCFG);

	switch (tmp & CLKCFG_FSB_MASK) {
	case CLKCFG_FSB_533:
		dev_priv->fsb_freq = 533; /* 133*4 */
		break;
	case CLKCFG_FSB_800:
		dev_priv->fsb_freq = 800; /* 200*4 */
		break;
	case CLKCFG_FSB_667:
		dev_priv->fsb_freq =  667; /* 167*4 */
		break;
	case CLKCFG_FSB_400:
		dev_priv->fsb_freq = 400; /* 100*4 */
		break;
	}

	switch (tmp & CLKCFG_MEM_MASK) {
	case CLKCFG_MEM_533:
		dev_priv->mem_freq = 533;
		break;
	case CLKCFG_MEM_667:
		dev_priv->mem_freq = 667;
		break;
	case CLKCFG_MEM_800:
		dev_priv->mem_freq = 800;
		break;
	}

	/* detect pineview DDR3 setting */
	tmp = I915_READ(CSHRDDR3CTL);
	dev_priv->is_ddr3 = (tmp & CSHRDDR3CTL_DDR3) ? 1 : 0;
}

static void ilk_get_mem_freq(struct drm_i915_private *dev_priv)
{
	u16 ddrpll, csipll;

	ddrpll = intel_uncore_read16(&dev_priv->uncore, DDRMPLL1);
	csipll = intel_uncore_read16(&dev_priv->uncore, CSIPLL0);

	switch (ddrpll & 0xff) {
	case 0xc:
		dev_priv->mem_freq = 800;
		break;
	case 0x10:
		dev_priv->mem_freq = 1066;
		break;
	case 0x14:
		dev_priv->mem_freq = 1333;
		break;
	case 0x18:
		dev_priv->mem_freq = 1600;
		break;
	default:
		drm_dbg(&dev_priv->drm, "unknown memory frequency 0x%02x\n",
			ddrpll & 0xff);
		dev_priv->mem_freq = 0;
		break;
	}

	switch (csipll & 0x3ff) {
	case 0x00c:
		dev_priv->fsb_freq = 3200;
		break;
	case 0x00e:
		dev_priv->fsb_freq = 3733;
		break;
	case 0x010:
		dev_priv->fsb_freq = 4266;
		break;
	case 0x012:
		dev_priv->fsb_freq = 4800;
		break;
	case 0x014:
		dev_priv->fsb_freq = 5333;
		break;
	case 0x016:
		dev_priv->fsb_freq = 5866;
		break;
	case 0x018:
		dev_priv->fsb_freq = 6400;
		break;
	default:
		drm_dbg(&dev_priv->drm, "unknown fsb frequency 0x%04x\n",
			csipll & 0x3ff);
		dev_priv->fsb_freq = 0;
		break;
	}
}

static const struct cxsr_latency cxsr_latency_table[] = {
	{1, 0, 800, 400, 3382, 33382, 3983, 33983},    /* DDR2-400 SC */
	{1, 0, 800, 667, 3354, 33354, 3807, 33807},    /* DDR2-667 SC */
	{1, 0, 800, 800, 3347, 33347, 3763, 33763},    /* DDR2-800 SC */
	{1, 1, 800, 667, 6420, 36420, 6873, 36873},    /* DDR3-667 SC */
	{1, 1, 800, 800, 5902, 35902, 6318, 36318},    /* DDR3-800 SC */

	{1, 0, 667, 400, 3400, 33400, 4021, 34021},    /* DDR2-400 SC */
	{1, 0, 667, 667, 3372, 33372, 3845, 33845},    /* DDR2-667 SC */
	{1, 0, 667, 800, 3386, 33386, 3822, 33822},    /* DDR2-800 SC */
	{1, 1, 667, 667, 6438, 36438, 6911, 36911},    /* DDR3-667 SC */
	{1, 1, 667, 800, 5941, 35941, 6377, 36377},    /* DDR3-800 SC */

	{1, 0, 400, 400, 3472, 33472, 4173, 34173},    /* DDR2-400 SC */
	{1, 0, 400, 667, 3443, 33443, 3996, 33996},    /* DDR2-667 SC */
	{1, 0, 400, 800, 3430, 33430, 3946, 33946},    /* DDR2-800 SC */
	{1, 1, 400, 667, 6509, 36509, 7062, 37062},    /* DDR3-667 SC */
	{1, 1, 400, 800, 5985, 35985, 6501, 36501},    /* DDR3-800 SC */

	{0, 0, 800, 400, 3438, 33438, 4065, 34065},    /* DDR2-400 SC */
	{0, 0, 800, 667, 3410, 33410, 3889, 33889},    /* DDR2-667 SC */
	{0, 0, 800, 800, 3403, 33403, 3845, 33845},    /* DDR2-800 SC */
	{0, 1, 800, 667, 6476, 36476, 6955, 36955},    /* DDR3-667 SC */
	{0, 1, 800, 800, 5958, 35958, 6400, 36400},    /* DDR3-800 SC */

	{0, 0, 667, 400, 3456, 33456, 4103, 34106},    /* DDR2-400 SC */
	{0, 0, 667, 667, 3428, 33428, 3927, 33927},    /* DDR2-667 SC */
	{0, 0, 667, 800, 3443, 33443, 3905, 33905},    /* DDR2-800 SC */
	{0, 1, 667, 667, 6494, 36494, 6993, 36993},    /* DDR3-667 SC */
	{0, 1, 667, 800, 5998, 35998, 6460, 36460},    /* DDR3-800 SC */

	{0, 0, 400, 400, 3528, 33528, 4255, 34255},    /* DDR2-400 SC */
	{0, 0, 400, 667, 3500, 33500, 4079, 34079},    /* DDR2-667 SC */
	{0, 0, 400, 800, 3487, 33487, 4029, 34029},    /* DDR2-800 SC */
	{0, 1, 400, 667, 6566, 36566, 7145, 37145},    /* DDR3-667 SC */
	{0, 1, 400, 800, 6042, 36042, 6584, 36584},    /* DDR3-800 SC */
};

static const struct cxsr_latency *intel_get_cxsr_latency(bool is_desktop,
							 bool is_ddr3,
							 int fsb,
							 int mem)
{
	const struct cxsr_latency *latency;
	int i;

	if (fsb == 0 || mem == 0)
		return NULL;

	for (i = 0; i < ARRAY_SIZE(cxsr_latency_table); i++) {
		latency = &cxsr_latency_table[i];
		if (is_desktop == latency->is_desktop &&
		    is_ddr3 == latency->is_ddr3 &&
		    fsb == latency->fsb_freq && mem == latency->mem_freq)
			return latency;
	}

	DRM_DEBUG_KMS("Unknown FSB/MEM found, disable CxSR\n");

	return NULL;
}

static void chv_set_memory_dvfs(struct drm_i915_private *dev_priv, bool enable)
{
	u32 val;

	vlv_punit_get(dev_priv);

	val = vlv_punit_read(dev_priv, PUNIT_REG_DDR_SETUP2);
	if (enable)
		val &= ~FORCE_DDR_HIGH_FREQ;
	else
		val |= FORCE_DDR_HIGH_FREQ;
	val &= ~FORCE_DDR_LOW_FREQ;
	val |= FORCE_DDR_FREQ_REQ_ACK;
	vlv_punit_write(dev_priv, PUNIT_REG_DDR_SETUP2, val);

	if (wait_for((vlv_punit_read(dev_priv, PUNIT_REG_DDR_SETUP2) &
		      FORCE_DDR_FREQ_REQ_ACK) == 0, 3))
		drm_err(&dev_priv->drm,
			"timed out waiting for Punit DDR DVFS request\n");

	vlv_punit_put(dev_priv);
}

static void chv_set_memory_pm5(struct drm_i915_private *dev_priv, bool enable)
{
	u32 val;

	vlv_punit_get(dev_priv);

	val = vlv_punit_read(dev_priv, PUNIT_REG_DSPSSPM);
	if (enable)
		val |= DSP_MAXFIFO_PM5_ENABLE;
	else
		val &= ~DSP_MAXFIFO_PM5_ENABLE;
	vlv_punit_write(dev_priv, PUNIT_REG_DSPSSPM, val);

	vlv_punit_put(dev_priv);
}

#define FW_WM(value, plane) \
	(((value) << DSPFW_ ## plane ## _SHIFT) & DSPFW_ ## plane ## _MASK)

static bool _intel_set_memory_cxsr(struct drm_i915_private *dev_priv, bool enable)
{
	bool was_enabled;
	u32 val;

	if (IS_VALLEYVIEW(dev_priv) || IS_CHERRYVIEW(dev_priv)) {
		was_enabled = I915_READ(FW_BLC_SELF_VLV) & FW_CSPWRDWNEN;
		I915_WRITE(FW_BLC_SELF_VLV, enable ? FW_CSPWRDWNEN : 0);
		POSTING_READ(FW_BLC_SELF_VLV);
	} else if (IS_G4X(dev_priv) || IS_I965GM(dev_priv)) {
		was_enabled = I915_READ(FW_BLC_SELF) & FW_BLC_SELF_EN;
		I915_WRITE(FW_BLC_SELF, enable ? FW_BLC_SELF_EN : 0);
		POSTING_READ(FW_BLC_SELF);
	} else if (IS_PINEVIEW(dev_priv)) {
		val = I915_READ(DSPFW3);
		was_enabled = val & PINEVIEW_SELF_REFRESH_EN;
		if (enable)
			val |= PINEVIEW_SELF_REFRESH_EN;
		else
			val &= ~PINEVIEW_SELF_REFRESH_EN;
		I915_WRITE(DSPFW3, val);
		POSTING_READ(DSPFW3);
	} else if (IS_I945G(dev_priv) || IS_I945GM(dev_priv)) {
		was_enabled = I915_READ(FW_BLC_SELF) & FW_BLC_SELF_EN;
		val = enable ? _MASKED_BIT_ENABLE(FW_BLC_SELF_EN) :
			       _MASKED_BIT_DISABLE(FW_BLC_SELF_EN);
		I915_WRITE(FW_BLC_SELF, val);
		POSTING_READ(FW_BLC_SELF);
	} else if (IS_I915GM(dev_priv)) {
		/*
		 * FIXME can't find a bit like this for 915G, and
		 * and yet it does have the related watermark in
		 * FW_BLC_SELF. What's going on?
		 */
		was_enabled = I915_READ(INSTPM) & INSTPM_SELF_EN;
		val = enable ? _MASKED_BIT_ENABLE(INSTPM_SELF_EN) :
			       _MASKED_BIT_DISABLE(INSTPM_SELF_EN);
		I915_WRITE(INSTPM, val);
		POSTING_READ(INSTPM);
	} else {
		return false;
	}

	trace_intel_memory_cxsr(dev_priv, was_enabled, enable);

	drm_dbg_kms(&dev_priv->drm, "memory self-refresh is %s (was %s)\n",
		    enableddisabled(enable),
		    enableddisabled(was_enabled));

	return was_enabled;
}

/**
 * intel_set_memory_cxsr - Configure CxSR state
 * @dev_priv: i915 device
 * @enable: Allow vs. disallow CxSR
 *
 * Allow or disallow the system to enter a special CxSR
 * (C-state self refresh) state. What typically happens in CxSR mode
 * is that several display FIFOs may get combined into a single larger
 * FIFO for a particular plane (so called max FIFO mode) to allow the
 * system to defer memory fetches longer, and the memory will enter
 * self refresh.
 *
 * Note that enabling CxSR does not guarantee that the system enter
 * this special mode, nor does it guarantee that the system stays
 * in that mode once entered. So this just allows/disallows the system
 * to autonomously utilize the CxSR mode. Other factors such as core
 * C-states will affect when/if the system actually enters/exits the
 * CxSR mode.
 *
 * Note that on VLV/CHV this actually only controls the max FIFO mode,
 * and the system is free to enter/exit memory self refresh at any time
 * even when the use of CxSR has been disallowed.
 *
 * While the system is actually in the CxSR/max FIFO mode, some plane
 * control registers will not get latched on vblank. Thus in order to
 * guarantee the system will respond to changes in the plane registers
 * we must always disallow CxSR prior to making changes to those registers.
 * Unfortunately the system will re-evaluate the CxSR conditions at
 * frame start which happens after vblank start (which is when the plane
 * registers would get latched), so we can't proceed with the plane update
 * during the same frame where we disallowed CxSR.
 *
 * Certain platforms also have a deeper HPLL SR mode. Fortunately the
 * HPLL SR mode depends on CxSR itself, so we don't have to hand hold
 * the hardware w.r.t. HPLL SR when writing to plane registers.
 * Disallowing just CxSR is sufficient.
 */
bool intel_set_memory_cxsr(struct drm_i915_private *dev_priv, bool enable)
{
	bool ret;

	mutex_lock(&dev_priv->wm.wm_mutex);
	ret = _intel_set_memory_cxsr(dev_priv, enable);
	if (IS_VALLEYVIEW(dev_priv) || IS_CHERRYVIEW(dev_priv))
		dev_priv->wm.vlv.cxsr = enable;
	else if (IS_G4X(dev_priv))
		dev_priv->wm.g4x.cxsr = enable;
	mutex_unlock(&dev_priv->wm.wm_mutex);

	return ret;
}

/*
 * Latency for FIFO fetches is dependent on several factors:
 *   - memory configuration (speed, channels)
 *   - chipset
 *   - current MCH state
 * It can be fairly high in some situations, so here we assume a fairly
 * pessimal value.  It's a tradeoff between extra memory fetches (if we
 * set this value too high, the FIFO will fetch frequently to stay full)
 * and power consumption (set it too low to save power and we might see
 * FIFO underruns and display "flicker").
 *
 * A value of 5us seems to be a good balance; safe for very low end
 * platforms but not overly aggressive on lower latency configs.
 */
static const int pessimal_latency_ns = 5000;

#define VLV_FIFO_START(dsparb, dsparb2, lo_shift, hi_shift) \
	((((dsparb) >> (lo_shift)) & 0xff) | ((((dsparb2) >> (hi_shift)) & 0x1) << 8))

static void vlv_get_fifo_size(struct intel_crtc_state *crtc_state)
{
	struct intel_crtc *crtc = to_intel_crtc(crtc_state->uapi.crtc);
	struct drm_i915_private *dev_priv = to_i915(crtc->base.dev);
	struct vlv_fifo_state *fifo_state = &crtc_state->wm.vlv.fifo_state;
	enum pipe pipe = crtc->pipe;
	int sprite0_start, sprite1_start;
	u32 dsparb, dsparb2, dsparb3;

	switch (pipe) {
	case PIPE_A:
		dsparb = I915_READ(DSPARB);
		dsparb2 = I915_READ(DSPARB2);
		sprite0_start = VLV_FIFO_START(dsparb, dsparb2, 0, 0);
		sprite1_start = VLV_FIFO_START(dsparb, dsparb2, 8, 4);
		break;
	case PIPE_B:
		dsparb = I915_READ(DSPARB);
		dsparb2 = I915_READ(DSPARB2);
		sprite0_start = VLV_FIFO_START(dsparb, dsparb2, 16, 8);
		sprite1_start = VLV_FIFO_START(dsparb, dsparb2, 24, 12);
		break;
	case PIPE_C:
		dsparb2 = I915_READ(DSPARB2);
		dsparb3 = I915_READ(DSPARB3);
		sprite0_start = VLV_FIFO_START(dsparb3, dsparb2, 0, 16);
		sprite1_start = VLV_FIFO_START(dsparb3, dsparb2, 8, 20);
		break;
	default:
		MISSING_CASE(pipe);
		return;
	}

	fifo_state->plane[PLANE_PRIMARY] = sprite0_start;
	fifo_state->plane[PLANE_SPRITE0] = sprite1_start - sprite0_start;
	fifo_state->plane[PLANE_SPRITE1] = 511 - sprite1_start;
	fifo_state->plane[PLANE_CURSOR] = 63;
}

static int i9xx_get_fifo_size(struct drm_i915_private *dev_priv,
			      enum i9xx_plane_id i9xx_plane)
{
	u32 dsparb = I915_READ(DSPARB);
	int size;

	size = dsparb & 0x7f;
	if (i9xx_plane == PLANE_B)
		size = ((dsparb >> DSPARB_CSTART_SHIFT) & 0x7f) - size;

	drm_dbg_kms(&dev_priv->drm, "FIFO size - (0x%08x) %c: %d\n",
		    dsparb, plane_name(i9xx_plane), size);

	return size;
}

static int i830_get_fifo_size(struct drm_i915_private *dev_priv,
			      enum i9xx_plane_id i9xx_plane)
{
	u32 dsparb = I915_READ(DSPARB);
	int size;

	size = dsparb & 0x1ff;
	if (i9xx_plane == PLANE_B)
		size = ((dsparb >> DSPARB_BEND_SHIFT) & 0x1ff) - size;
	size >>= 1; /* Convert to cachelines */

	drm_dbg_kms(&dev_priv->drm, "FIFO size - (0x%08x) %c: %d\n",
		    dsparb, plane_name(i9xx_plane), size);

	return size;
}

static int i845_get_fifo_size(struct drm_i915_private *dev_priv,
			      enum i9xx_plane_id i9xx_plane)
{
	u32 dsparb = I915_READ(DSPARB);
	int size;

	size = dsparb & 0x7f;
	size >>= 2; /* Convert to cachelines */

	drm_dbg_kms(&dev_priv->drm, "FIFO size - (0x%08x) %c: %d\n",
		    dsparb, plane_name(i9xx_plane), size);

	return size;
}

/* Pineview has different values for various configs */
static const struct intel_watermark_params pnv_display_wm = {
	.fifo_size = PINEVIEW_DISPLAY_FIFO,
	.max_wm = PINEVIEW_MAX_WM,
	.default_wm = PINEVIEW_DFT_WM,
	.guard_size = PINEVIEW_GUARD_WM,
	.cacheline_size = PINEVIEW_FIFO_LINE_SIZE,
};

static const struct intel_watermark_params pnv_display_hplloff_wm = {
	.fifo_size = PINEVIEW_DISPLAY_FIFO,
	.max_wm = PINEVIEW_MAX_WM,
	.default_wm = PINEVIEW_DFT_HPLLOFF_WM,
	.guard_size = PINEVIEW_GUARD_WM,
	.cacheline_size = PINEVIEW_FIFO_LINE_SIZE,
};

static const struct intel_watermark_params pnv_cursor_wm = {
	.fifo_size = PINEVIEW_CURSOR_FIFO,
	.max_wm = PINEVIEW_CURSOR_MAX_WM,
	.default_wm = PINEVIEW_CURSOR_DFT_WM,
	.guard_size = PINEVIEW_CURSOR_GUARD_WM,
	.cacheline_size = PINEVIEW_FIFO_LINE_SIZE,
};

static const struct intel_watermark_params pnv_cursor_hplloff_wm = {
	.fifo_size = PINEVIEW_CURSOR_FIFO,
	.max_wm = PINEVIEW_CURSOR_MAX_WM,
	.default_wm = PINEVIEW_CURSOR_DFT_WM,
	.guard_size = PINEVIEW_CURSOR_GUARD_WM,
	.cacheline_size = PINEVIEW_FIFO_LINE_SIZE,
};

static const struct intel_watermark_params i965_cursor_wm_info = {
	.fifo_size = I965_CURSOR_FIFO,
	.max_wm = I965_CURSOR_MAX_WM,
	.default_wm = I965_CURSOR_DFT_WM,
	.guard_size = 2,
	.cacheline_size = I915_FIFO_LINE_SIZE,
};

static const struct intel_watermark_params i945_wm_info = {
	.fifo_size = I945_FIFO_SIZE,
	.max_wm = I915_MAX_WM,
	.default_wm = 1,
	.guard_size = 2,
	.cacheline_size = I915_FIFO_LINE_SIZE,
};

static const struct intel_watermark_params i915_wm_info = {
	.fifo_size = I915_FIFO_SIZE,
	.max_wm = I915_MAX_WM,
	.default_wm = 1,
	.guard_size = 2,
	.cacheline_size = I915_FIFO_LINE_SIZE,
};

static const struct intel_watermark_params i830_a_wm_info = {
	.fifo_size = I855GM_FIFO_SIZE,
	.max_wm = I915_MAX_WM,
	.default_wm = 1,
	.guard_size = 2,
	.cacheline_size = I830_FIFO_LINE_SIZE,
};

static const struct intel_watermark_params i830_bc_wm_info = {
	.fifo_size = I855GM_FIFO_SIZE,
	.max_wm = I915_MAX_WM/2,
	.default_wm = 1,
	.guard_size = 2,
	.cacheline_size = I830_FIFO_LINE_SIZE,
};

static const struct intel_watermark_params i845_wm_info = {
	.fifo_size = I830_FIFO_SIZE,
	.max_wm = I915_MAX_WM,
	.default_wm = 1,
	.guard_size = 2,
	.cacheline_size = I830_FIFO_LINE_SIZE,
};

/**
 * intel_wm_method1 - Method 1 / "small buffer" watermark formula
 * @pixel_rate: Pipe pixel rate in kHz
 * @cpp: Plane bytes per pixel
 * @latency: Memory wakeup latency in 0.1us units
 *
 * Compute the watermark using the method 1 or "small buffer"
 * formula. The caller may additonally add extra cachelines
 * to account for TLB misses and clock crossings.
 *
 * This method is concerned with the short term drain rate
 * of the FIFO, ie. it does not account for blanking periods
 * which would effectively reduce the average drain rate across
 * a longer period. The name "small" refers to the fact the
 * FIFO is relatively small compared to the amount of data
 * fetched.
 *
 * The FIFO level vs. time graph might look something like:
 *
 *   |\   |\
 *   | \  | \
 * __---__---__ (- plane active, _ blanking)
 * -> time
 *
 * or perhaps like this:
 *
 *   |\|\  |\|\
 * __----__----__ (- plane active, _ blanking)
 * -> time
 *
 * Returns:
 * The watermark in bytes
 */
static unsigned int intel_wm_method1(unsigned int pixel_rate,
				     unsigned int cpp,
				     unsigned int latency)
{
	u64 ret;

	ret = mul_u32_u32(pixel_rate, cpp * latency);
	ret = DIV_ROUND_UP_ULL(ret, 10000);

	return ret;
}

/**
 * intel_wm_method2 - Method 2 / "large buffer" watermark formula
 * @pixel_rate: Pipe pixel rate in kHz
 * @htotal: Pipe horizontal total
 * @width: Plane width in pixels
 * @cpp: Plane bytes per pixel
 * @latency: Memory wakeup latency in 0.1us units
 *
 * Compute the watermark using the method 2 or "large buffer"
 * formula. The caller may additonally add extra cachelines
 * to account for TLB misses and clock crossings.
 *
 * This method is concerned with the long term drain rate
 * of the FIFO, ie. it does account for blanking periods
 * which effectively reduce the average drain rate across
 * a longer period. The name "large" refers to the fact the
 * FIFO is relatively large compared to the amount of data
 * fetched.
 *
 * The FIFO level vs. time graph might look something like:
 *
 *    |\___       |\___
 *    |    \___   |    \___
 *    |        \  |        \
 * __ --__--__--__--__--__--__ (- plane active, _ blanking)
 * -> time
 *
 * Returns:
 * The watermark in bytes
 */
static unsigned int intel_wm_method2(unsigned int pixel_rate,
				     unsigned int htotal,
				     unsigned int width,
				     unsigned int cpp,
				     unsigned int latency)
{
	unsigned int ret;

	/*
	 * FIXME remove once all users are computing
	 * watermarks in the correct place.
	 */
	if (WARN_ON_ONCE(htotal == 0))
		htotal = 1;

	ret = (latency * pixel_rate) / (htotal * 10000);
	ret = (ret + 1) * width * cpp;

	return ret;
}

/**
 * intel_calculate_wm - calculate watermark level
 * @pixel_rate: pixel clock
 * @wm: chip FIFO params
 * @fifo_size: size of the FIFO buffer
 * @cpp: bytes per pixel
 * @latency_ns: memory latency for the platform
 *
 * Calculate the watermark level (the level at which the display plane will
 * start fetching from memory again).  Each chip has a different display
 * FIFO size and allocation, so the caller needs to figure that out and pass
 * in the correct intel_watermark_params structure.
 *
 * As the pixel clock runs, the FIFO will be drained at a rate that depends
 * on the pixel size.  When it reaches the watermark level, it'll start
 * fetching FIFO line sized based chunks from memory until the FIFO fills
 * past the watermark point.  If the FIFO drains completely, a FIFO underrun
 * will occur, and a display engine hang could result.
 */
static unsigned int intel_calculate_wm(int pixel_rate,
				       const struct intel_watermark_params *wm,
				       int fifo_size, int cpp,
				       unsigned int latency_ns)
{
	int entries, wm_size;

	/*
	 * Note: we need to make sure we don't overflow for various clock &
	 * latency values.
	 * clocks go from a few thousand to several hundred thousand.
	 * latency is usually a few thousand
	 */
	entries = intel_wm_method1(pixel_rate, cpp,
				   latency_ns / 100);
	entries = DIV_ROUND_UP(entries, wm->cacheline_size) +
		wm->guard_size;
	DRM_DEBUG_KMS("FIFO entries required for mode: %d\n", entries);

	wm_size = fifo_size - entries;
	DRM_DEBUG_KMS("FIFO watermark level: %d\n", wm_size);

	/* Don't promote wm_size to unsigned... */
	if (wm_size > wm->max_wm)
		wm_size = wm->max_wm;
	if (wm_size <= 0)
		wm_size = wm->default_wm;

	/*
	 * Bspec seems to indicate that the value shouldn't be lower than
	 * 'burst size + 1'. Certainly 830 is quite unhappy with low values.
	 * Lets go for 8 which is the burst size since certain platforms
	 * already use a hardcoded 8 (which is what the spec says should be
	 * done).
	 */
	if (wm_size <= 8)
		wm_size = 8;

	return wm_size;
}

static bool is_disabling(int old, int new, int threshold)
{
	return old >= threshold && new < threshold;
}

static bool is_enabling(int old, int new, int threshold)
{
	return old < threshold && new >= threshold;
}

static int intel_wm_num_levels(struct drm_i915_private *dev_priv)
{
	return dev_priv->wm.max_level + 1;
}

static bool intel_wm_plane_visible(const struct intel_crtc_state *crtc_state,
				   const struct intel_plane_state *plane_state)
{
	struct intel_plane *plane = to_intel_plane(plane_state->uapi.plane);

	/* FIXME check the 'enable' instead */
	if (!crtc_state->hw.active)
		return false;

	/*
	 * Treat cursor with fb as always visible since cursor updates
	 * can happen faster than the vrefresh rate, and the current
	 * watermark code doesn't handle that correctly. Cursor updates
	 * which set/clear the fb or change the cursor size are going
	 * to get throttled by intel_legacy_cursor_update() to work
	 * around this problem with the watermark code.
	 */
	if (plane->id == PLANE_CURSOR)
		return plane_state->hw.fb != NULL;
	else
		return plane_state->uapi.visible;
}

static bool intel_crtc_active(struct intel_crtc *crtc)
{
	/* Be paranoid as we can arrive here with only partial
	 * state retrieved from the hardware during setup.
	 *
	 * We can ditch the adjusted_mode.crtc_clock check as soon
	 * as Haswell has gained clock readout/fastboot support.
	 *
	 * We can ditch the crtc->primary->state->fb check as soon as we can
	 * properly reconstruct framebuffers.
	 *
	 * FIXME: The intel_crtc->active here should be switched to
	 * crtc->state->active once we have proper CRTC states wired up
	 * for atomic.
	 */
	return crtc->active && crtc->base.primary->state->fb &&
		crtc->config->hw.adjusted_mode.crtc_clock;
}

static struct intel_crtc *single_enabled_crtc(struct drm_i915_private *dev_priv)
{
	struct intel_crtc *crtc, *enabled = NULL;

	for_each_intel_crtc(&dev_priv->drm, crtc) {
		if (intel_crtc_active(crtc)) {
			if (enabled)
				return NULL;
			enabled = crtc;
		}
	}

	return enabled;
}

static void pnv_update_wm(struct intel_crtc *unused_crtc)
{
	struct drm_i915_private *dev_priv = to_i915(unused_crtc->base.dev);
	struct intel_crtc *crtc;
	const struct cxsr_latency *latency;
	u32 reg;
	unsigned int wm;

	latency = intel_get_cxsr_latency(!IS_MOBILE(dev_priv),
					 dev_priv->is_ddr3,
					 dev_priv->fsb_freq,
					 dev_priv->mem_freq);
	if (!latency) {
		drm_dbg_kms(&dev_priv->drm,
			    "Unknown FSB/MEM found, disable CxSR\n");
		intel_set_memory_cxsr(dev_priv, false);
		return;
	}

	crtc = single_enabled_crtc(dev_priv);
	if (crtc) {
		const struct drm_display_mode *adjusted_mode =
			&crtc->config->hw.adjusted_mode;
		const struct drm_framebuffer *fb =
			crtc->base.primary->state->fb;
		int cpp = fb->format->cpp[0];
		int clock = adjusted_mode->crtc_clock;

		/* Display SR */
		wm = intel_calculate_wm(clock, &pnv_display_wm,
					pnv_display_wm.fifo_size,
					cpp, latency->display_sr);
		reg = I915_READ(DSPFW1);
		reg &= ~DSPFW_SR_MASK;
		reg |= FW_WM(wm, SR);
		I915_WRITE(DSPFW1, reg);
		drm_dbg_kms(&dev_priv->drm, "DSPFW1 register is %x\n", reg);

		/* cursor SR */
		wm = intel_calculate_wm(clock, &pnv_cursor_wm,
					pnv_display_wm.fifo_size,
					4, latency->cursor_sr);
		reg = I915_READ(DSPFW3);
		reg &= ~DSPFW_CURSOR_SR_MASK;
		reg |= FW_WM(wm, CURSOR_SR);
		I915_WRITE(DSPFW3, reg);

		/* Display HPLL off SR */
		wm = intel_calculate_wm(clock, &pnv_display_hplloff_wm,
					pnv_display_hplloff_wm.fifo_size,
					cpp, latency->display_hpll_disable);
		reg = I915_READ(DSPFW3);
		reg &= ~DSPFW_HPLL_SR_MASK;
		reg |= FW_WM(wm, HPLL_SR);
		I915_WRITE(DSPFW3, reg);

		/* cursor HPLL off SR */
		wm = intel_calculate_wm(clock, &pnv_cursor_hplloff_wm,
					pnv_display_hplloff_wm.fifo_size,
					4, latency->cursor_hpll_disable);
		reg = I915_READ(DSPFW3);
		reg &= ~DSPFW_HPLL_CURSOR_MASK;
		reg |= FW_WM(wm, HPLL_CURSOR);
		I915_WRITE(DSPFW3, reg);
		drm_dbg_kms(&dev_priv->drm, "DSPFW3 register is %x\n", reg);

		intel_set_memory_cxsr(dev_priv, true);
	} else {
		intel_set_memory_cxsr(dev_priv, false);
	}
}

/*
 * Documentation says:
 * "If the line size is small, the TLB fetches can get in the way of the
 *  data fetches, causing some lag in the pixel data return which is not
 *  accounted for in the above formulas. The following adjustment only
 *  needs to be applied if eight whole lines fit in the buffer at once.
 *  The WM is adjusted upwards by the difference between the FIFO size
 *  and the size of 8 whole lines. This adjustment is always performed
 *  in the actual pixel depth regardless of whether FBC is enabled or not."
 */
static unsigned int g4x_tlb_miss_wa(int fifo_size, int width, int cpp)
{
	int tlb_miss = fifo_size * 64 - width * cpp * 8;

	return max(0, tlb_miss);
}

static void g4x_write_wm_values(struct drm_i915_private *dev_priv,
				const struct g4x_wm_values *wm)
{
	enum pipe pipe;

	for_each_pipe(dev_priv, pipe)
		trace_g4x_wm(intel_get_crtc_for_pipe(dev_priv, pipe), wm);

	I915_WRITE(DSPFW1,
		   FW_WM(wm->sr.plane, SR) |
		   FW_WM(wm->pipe[PIPE_B].plane[PLANE_CURSOR], CURSORB) |
		   FW_WM(wm->pipe[PIPE_B].plane[PLANE_PRIMARY], PLANEB) |
		   FW_WM(wm->pipe[PIPE_A].plane[PLANE_PRIMARY], PLANEA));
	I915_WRITE(DSPFW2,
		   (wm->fbc_en ? DSPFW_FBC_SR_EN : 0) |
		   FW_WM(wm->sr.fbc, FBC_SR) |
		   FW_WM(wm->hpll.fbc, FBC_HPLL_SR) |
		   FW_WM(wm->pipe[PIPE_B].plane[PLANE_SPRITE0], SPRITEB) |
		   FW_WM(wm->pipe[PIPE_A].plane[PLANE_CURSOR], CURSORA) |
		   FW_WM(wm->pipe[PIPE_A].plane[PLANE_SPRITE0], SPRITEA));
	I915_WRITE(DSPFW3,
		   (wm->hpll_en ? DSPFW_HPLL_SR_EN : 0) |
		   FW_WM(wm->sr.cursor, CURSOR_SR) |
		   FW_WM(wm->hpll.cursor, HPLL_CURSOR) |
		   FW_WM(wm->hpll.plane, HPLL_SR));

	POSTING_READ(DSPFW1);
}

#define FW_WM_VLV(value, plane) \
	(((value) << DSPFW_ ## plane ## _SHIFT) & DSPFW_ ## plane ## _MASK_VLV)

static void vlv_write_wm_values(struct drm_i915_private *dev_priv,
				const struct vlv_wm_values *wm)
{
	enum pipe pipe;

	for_each_pipe(dev_priv, pipe) {
		trace_vlv_wm(intel_get_crtc_for_pipe(dev_priv, pipe), wm);

		I915_WRITE(VLV_DDL(pipe),
			   (wm->ddl[pipe].plane[PLANE_CURSOR] << DDL_CURSOR_SHIFT) |
			   (wm->ddl[pipe].plane[PLANE_SPRITE1] << DDL_SPRITE_SHIFT(1)) |
			   (wm->ddl[pipe].plane[PLANE_SPRITE0] << DDL_SPRITE_SHIFT(0)) |
			   (wm->ddl[pipe].plane[PLANE_PRIMARY] << DDL_PLANE_SHIFT));
	}

	/*
	 * Zero the (unused) WM1 watermarks, and also clear all the
	 * high order bits so that there are no out of bounds values
	 * present in the registers during the reprogramming.
	 */
	I915_WRITE(DSPHOWM, 0);
	I915_WRITE(DSPHOWM1, 0);
	I915_WRITE(DSPFW4, 0);
	I915_WRITE(DSPFW5, 0);
	I915_WRITE(DSPFW6, 0);

	I915_WRITE(DSPFW1,
		   FW_WM(wm->sr.plane, SR) |
		   FW_WM(wm->pipe[PIPE_B].plane[PLANE_CURSOR], CURSORB) |
		   FW_WM_VLV(wm->pipe[PIPE_B].plane[PLANE_PRIMARY], PLANEB) |
		   FW_WM_VLV(wm->pipe[PIPE_A].plane[PLANE_PRIMARY], PLANEA));
	I915_WRITE(DSPFW2,
		   FW_WM_VLV(wm->pipe[PIPE_A].plane[PLANE_SPRITE1], SPRITEB) |
		   FW_WM(wm->pipe[PIPE_A].plane[PLANE_CURSOR], CURSORA) |
		   FW_WM_VLV(wm->pipe[PIPE_A].plane[PLANE_SPRITE0], SPRITEA));
	I915_WRITE(DSPFW3,
		   FW_WM(wm->sr.cursor, CURSOR_SR));

	if (IS_CHERRYVIEW(dev_priv)) {
		I915_WRITE(DSPFW7_CHV,
			   FW_WM_VLV(wm->pipe[PIPE_B].plane[PLANE_SPRITE1], SPRITED) |
			   FW_WM_VLV(wm->pipe[PIPE_B].plane[PLANE_SPRITE0], SPRITEC));
		I915_WRITE(DSPFW8_CHV,
			   FW_WM_VLV(wm->pipe[PIPE_C].plane[PLANE_SPRITE1], SPRITEF) |
			   FW_WM_VLV(wm->pipe[PIPE_C].plane[PLANE_SPRITE0], SPRITEE));
		I915_WRITE(DSPFW9_CHV,
			   FW_WM_VLV(wm->pipe[PIPE_C].plane[PLANE_PRIMARY], PLANEC) |
			   FW_WM(wm->pipe[PIPE_C].plane[PLANE_CURSOR], CURSORC));
		I915_WRITE(DSPHOWM,
			   FW_WM(wm->sr.plane >> 9, SR_HI) |
			   FW_WM(wm->pipe[PIPE_C].plane[PLANE_SPRITE1] >> 8, SPRITEF_HI) |
			   FW_WM(wm->pipe[PIPE_C].plane[PLANE_SPRITE0] >> 8, SPRITEE_HI) |
			   FW_WM(wm->pipe[PIPE_C].plane[PLANE_PRIMARY] >> 8, PLANEC_HI) |
			   FW_WM(wm->pipe[PIPE_B].plane[PLANE_SPRITE1] >> 8, SPRITED_HI) |
			   FW_WM(wm->pipe[PIPE_B].plane[PLANE_SPRITE0] >> 8, SPRITEC_HI) |
			   FW_WM(wm->pipe[PIPE_B].plane[PLANE_PRIMARY] >> 8, PLANEB_HI) |
			   FW_WM(wm->pipe[PIPE_A].plane[PLANE_SPRITE1] >> 8, SPRITEB_HI) |
			   FW_WM(wm->pipe[PIPE_A].plane[PLANE_SPRITE0] >> 8, SPRITEA_HI) |
			   FW_WM(wm->pipe[PIPE_A].plane[PLANE_PRIMARY] >> 8, PLANEA_HI));
	} else {
		I915_WRITE(DSPFW7,
			   FW_WM_VLV(wm->pipe[PIPE_B].plane[PLANE_SPRITE1], SPRITED) |
			   FW_WM_VLV(wm->pipe[PIPE_B].plane[PLANE_SPRITE0], SPRITEC));
		I915_WRITE(DSPHOWM,
			   FW_WM(wm->sr.plane >> 9, SR_HI) |
			   FW_WM(wm->pipe[PIPE_B].plane[PLANE_SPRITE1] >> 8, SPRITED_HI) |
			   FW_WM(wm->pipe[PIPE_B].plane[PLANE_SPRITE0] >> 8, SPRITEC_HI) |
			   FW_WM(wm->pipe[PIPE_B].plane[PLANE_PRIMARY] >> 8, PLANEB_HI) |
			   FW_WM(wm->pipe[PIPE_A].plane[PLANE_SPRITE1] >> 8, SPRITEB_HI) |
			   FW_WM(wm->pipe[PIPE_A].plane[PLANE_SPRITE0] >> 8, SPRITEA_HI) |
			   FW_WM(wm->pipe[PIPE_A].plane[PLANE_PRIMARY] >> 8, PLANEA_HI));
	}

	POSTING_READ(DSPFW1);
}

#undef FW_WM_VLV

static void g4x_setup_wm_latency(struct drm_i915_private *dev_priv)
{
	/* all latencies in usec */
	dev_priv->wm.pri_latency[G4X_WM_LEVEL_NORMAL] = 5;
	dev_priv->wm.pri_latency[G4X_WM_LEVEL_SR] = 12;
	dev_priv->wm.pri_latency[G4X_WM_LEVEL_HPLL] = 35;

	dev_priv->wm.max_level = G4X_WM_LEVEL_HPLL;
}

static int g4x_plane_fifo_size(enum plane_id plane_id, int level)
{
	/*
	 * DSPCNTR[13] supposedly controls whether the
	 * primary plane can use the FIFO space otherwise
	 * reserved for the sprite plane. It's not 100% clear
	 * what the actual FIFO size is, but it looks like we
	 * can happily set both primary and sprite watermarks
	 * up to 127 cachelines. So that would seem to mean
	 * that either DSPCNTR[13] doesn't do anything, or that
	 * the total FIFO is >= 256 cachelines in size. Either
	 * way, we don't seem to have to worry about this
	 * repartitioning as the maximum watermark value the
	 * register can hold for each plane is lower than the
	 * minimum FIFO size.
	 */
	switch (plane_id) {
	case PLANE_CURSOR:
		return 63;
	case PLANE_PRIMARY:
		return level == G4X_WM_LEVEL_NORMAL ? 127 : 511;
	case PLANE_SPRITE0:
		return level == G4X_WM_LEVEL_NORMAL ? 127 : 0;
	default:
		MISSING_CASE(plane_id);
		return 0;
	}
}

static int g4x_fbc_fifo_size(int level)
{
	switch (level) {
	case G4X_WM_LEVEL_SR:
		return 7;
	case G4X_WM_LEVEL_HPLL:
		return 15;
	default:
		MISSING_CASE(level);
		return 0;
	}
}

static u16 g4x_compute_wm(const struct intel_crtc_state *crtc_state,
			  const struct intel_plane_state *plane_state,
			  int level)
{
	struct intel_plane *plane = to_intel_plane(plane_state->uapi.plane);
	struct drm_i915_private *dev_priv = to_i915(plane->base.dev);
	const struct drm_display_mode *adjusted_mode =
		&crtc_state->hw.adjusted_mode;
	unsigned int latency = dev_priv->wm.pri_latency[level] * 10;
	unsigned int clock, htotal, cpp, width, wm;

	if (latency == 0)
		return USHRT_MAX;

	if (!intel_wm_plane_visible(crtc_state, plane_state))
		return 0;

	cpp = plane_state->hw.fb->format->cpp[0];

	/*
	 * Not 100% sure which way ELK should go here as the
	 * spec only says CL/CTG should assume 32bpp and BW
	 * doesn't need to. But as these things followed the
	 * mobile vs. desktop lines on gen3 as well, let's
	 * assume ELK doesn't need this.
	 *
	 * The spec also fails to list such a restriction for
	 * the HPLL watermark, which seems a little strange.
	 * Let's use 32bpp for the HPLL watermark as well.
	 */
	if (IS_GM45(dev_priv) && plane->id == PLANE_PRIMARY &&
	    level != G4X_WM_LEVEL_NORMAL)
		cpp = max(cpp, 4u);

	clock = adjusted_mode->crtc_clock;
	htotal = adjusted_mode->crtc_htotal;

	width = drm_rect_width(&plane_state->uapi.dst);

	if (plane->id == PLANE_CURSOR) {
		wm = intel_wm_method2(clock, htotal, width, cpp, latency);
	} else if (plane->id == PLANE_PRIMARY &&
		   level == G4X_WM_LEVEL_NORMAL) {
		wm = intel_wm_method1(clock, cpp, latency);
	} else {
		unsigned int small, large;

		small = intel_wm_method1(clock, cpp, latency);
		large = intel_wm_method2(clock, htotal, width, cpp, latency);

		wm = min(small, large);
	}

	wm += g4x_tlb_miss_wa(g4x_plane_fifo_size(plane->id, level),
			      width, cpp);

	wm = DIV_ROUND_UP(wm, 64) + 2;

	return min_t(unsigned int, wm, USHRT_MAX);
}

static bool g4x_raw_plane_wm_set(struct intel_crtc_state *crtc_state,
				 int level, enum plane_id plane_id, u16 value)
{
	struct drm_i915_private *dev_priv = to_i915(crtc_state->uapi.crtc->dev);
	bool dirty = false;

	for (; level < intel_wm_num_levels(dev_priv); level++) {
		struct g4x_pipe_wm *raw = &crtc_state->wm.g4x.raw[level];

		dirty |= raw->plane[plane_id] != value;
		raw->plane[plane_id] = value;
	}

	return dirty;
}

static bool g4x_raw_fbc_wm_set(struct intel_crtc_state *crtc_state,
			       int level, u16 value)
{
	struct drm_i915_private *dev_priv = to_i915(crtc_state->uapi.crtc->dev);
	bool dirty = false;

	/* NORMAL level doesn't have an FBC watermark */
	level = max(level, G4X_WM_LEVEL_SR);

	for (; level < intel_wm_num_levels(dev_priv); level++) {
		struct g4x_pipe_wm *raw = &crtc_state->wm.g4x.raw[level];

		dirty |= raw->fbc != value;
		raw->fbc = value;
	}

	return dirty;
}

static u32 ilk_compute_fbc_wm(const struct intel_crtc_state *crtc_state,
			      const struct intel_plane_state *plane_state,
			      u32 pri_val);

static bool g4x_raw_plane_wm_compute(struct intel_crtc_state *crtc_state,
				     const struct intel_plane_state *plane_state)
{
	struct intel_plane *plane = to_intel_plane(plane_state->uapi.plane);
	struct drm_i915_private *dev_priv = to_i915(crtc_state->uapi.crtc->dev);
	int num_levels = intel_wm_num_levels(to_i915(plane->base.dev));
	enum plane_id plane_id = plane->id;
	bool dirty = false;
	int level;

	if (!intel_wm_plane_visible(crtc_state, plane_state)) {
		dirty |= g4x_raw_plane_wm_set(crtc_state, 0, plane_id, 0);
		if (plane_id == PLANE_PRIMARY)
			dirty |= g4x_raw_fbc_wm_set(crtc_state, 0, 0);
		goto out;
	}

	for (level = 0; level < num_levels; level++) {
		struct g4x_pipe_wm *raw = &crtc_state->wm.g4x.raw[level];
		int wm, max_wm;

		wm = g4x_compute_wm(crtc_state, plane_state, level);
		max_wm = g4x_plane_fifo_size(plane_id, level);

		if (wm > max_wm)
			break;

		dirty |= raw->plane[plane_id] != wm;
		raw->plane[plane_id] = wm;

		if (plane_id != PLANE_PRIMARY ||
		    level == G4X_WM_LEVEL_NORMAL)
			continue;

		wm = ilk_compute_fbc_wm(crtc_state, plane_state,
					raw->plane[plane_id]);
		max_wm = g4x_fbc_fifo_size(level);

		/*
		 * FBC wm is not mandatory as we
		 * can always just disable its use.
		 */
		if (wm > max_wm)
			wm = USHRT_MAX;

		dirty |= raw->fbc != wm;
		raw->fbc = wm;
	}

	/* mark watermarks as invalid */
	dirty |= g4x_raw_plane_wm_set(crtc_state, level, plane_id, USHRT_MAX);

	if (plane_id == PLANE_PRIMARY)
		dirty |= g4x_raw_fbc_wm_set(crtc_state, level, USHRT_MAX);

 out:
	if (dirty) {
		drm_dbg_kms(&dev_priv->drm,
			    "%s watermarks: normal=%d, SR=%d, HPLL=%d\n",
			    plane->base.name,
			    crtc_state->wm.g4x.raw[G4X_WM_LEVEL_NORMAL].plane[plane_id],
			    crtc_state->wm.g4x.raw[G4X_WM_LEVEL_SR].plane[plane_id],
			    crtc_state->wm.g4x.raw[G4X_WM_LEVEL_HPLL].plane[plane_id]);

		if (plane_id == PLANE_PRIMARY)
			drm_dbg_kms(&dev_priv->drm,
				    "FBC watermarks: SR=%d, HPLL=%d\n",
				    crtc_state->wm.g4x.raw[G4X_WM_LEVEL_SR].fbc,
				    crtc_state->wm.g4x.raw[G4X_WM_LEVEL_HPLL].fbc);
	}

	return dirty;
}

static bool g4x_raw_plane_wm_is_valid(const struct intel_crtc_state *crtc_state,
				      enum plane_id plane_id, int level)
{
	const struct g4x_pipe_wm *raw = &crtc_state->wm.g4x.raw[level];

	return raw->plane[plane_id] <= g4x_plane_fifo_size(plane_id, level);
}

static bool g4x_raw_crtc_wm_is_valid(const struct intel_crtc_state *crtc_state,
				     int level)
{
	struct drm_i915_private *dev_priv = to_i915(crtc_state->uapi.crtc->dev);

	if (level > dev_priv->wm.max_level)
		return false;

	return g4x_raw_plane_wm_is_valid(crtc_state, PLANE_PRIMARY, level) &&
		g4x_raw_plane_wm_is_valid(crtc_state, PLANE_SPRITE0, level) &&
		g4x_raw_plane_wm_is_valid(crtc_state, PLANE_CURSOR, level);
}

/* mark all levels starting from 'level' as invalid */
static void g4x_invalidate_wms(struct intel_crtc *crtc,
			       struct g4x_wm_state *wm_state, int level)
{
	if (level <= G4X_WM_LEVEL_NORMAL) {
		enum plane_id plane_id;

		for_each_plane_id_on_crtc(crtc, plane_id)
			wm_state->wm.plane[plane_id] = USHRT_MAX;
	}

	if (level <= G4X_WM_LEVEL_SR) {
		wm_state->cxsr = false;
		wm_state->sr.cursor = USHRT_MAX;
		wm_state->sr.plane = USHRT_MAX;
		wm_state->sr.fbc = USHRT_MAX;
	}

	if (level <= G4X_WM_LEVEL_HPLL) {
		wm_state->hpll_en = false;
		wm_state->hpll.cursor = USHRT_MAX;
		wm_state->hpll.plane = USHRT_MAX;
		wm_state->hpll.fbc = USHRT_MAX;
	}
}

static int g4x_compute_pipe_wm(struct intel_crtc_state *crtc_state)
{
	struct intel_crtc *crtc = to_intel_crtc(crtc_state->uapi.crtc);
	struct intel_atomic_state *state =
		to_intel_atomic_state(crtc_state->uapi.state);
	struct g4x_wm_state *wm_state = &crtc_state->wm.g4x.optimal;
	int num_active_planes = hweight8(crtc_state->active_planes &
					 ~BIT(PLANE_CURSOR));
	const struct g4x_pipe_wm *raw;
	const struct intel_plane_state *old_plane_state;
	const struct intel_plane_state *new_plane_state;
	struct intel_plane *plane;
	enum plane_id plane_id;
	int i, level;
	unsigned int dirty = 0;

	for_each_oldnew_intel_plane_in_state(state, plane,
					     old_plane_state,
					     new_plane_state, i) {
		if (new_plane_state->hw.crtc != &crtc->base &&
		    old_plane_state->hw.crtc != &crtc->base)
			continue;

		if (g4x_raw_plane_wm_compute(crtc_state, new_plane_state))
			dirty |= BIT(plane->id);
	}

	if (!dirty)
		return 0;

	level = G4X_WM_LEVEL_NORMAL;
	if (!g4x_raw_crtc_wm_is_valid(crtc_state, level))
		goto out;

	raw = &crtc_state->wm.g4x.raw[level];
	for_each_plane_id_on_crtc(crtc, plane_id)
		wm_state->wm.plane[plane_id] = raw->plane[plane_id];

	level = G4X_WM_LEVEL_SR;

	if (!g4x_raw_crtc_wm_is_valid(crtc_state, level))
		goto out;

	raw = &crtc_state->wm.g4x.raw[level];
	wm_state->sr.plane = raw->plane[PLANE_PRIMARY];
	wm_state->sr.cursor = raw->plane[PLANE_CURSOR];
	wm_state->sr.fbc = raw->fbc;

	wm_state->cxsr = num_active_planes == BIT(PLANE_PRIMARY);

	level = G4X_WM_LEVEL_HPLL;

	if (!g4x_raw_crtc_wm_is_valid(crtc_state, level))
		goto out;

	raw = &crtc_state->wm.g4x.raw[level];
	wm_state->hpll.plane = raw->plane[PLANE_PRIMARY];
	wm_state->hpll.cursor = raw->plane[PLANE_CURSOR];
	wm_state->hpll.fbc = raw->fbc;

	wm_state->hpll_en = wm_state->cxsr;

	level++;

 out:
	if (level == G4X_WM_LEVEL_NORMAL)
		return -EINVAL;

	/* invalidate the higher levels */
	g4x_invalidate_wms(crtc, wm_state, level);

	/*
	 * Determine if the FBC watermark(s) can be used. IF
	 * this isn't the case we prefer to disable the FBC
	 ( watermark(s) rather than disable the SR/HPLL
	 * level(s) entirely.
	 */
	wm_state->fbc_en = level > G4X_WM_LEVEL_NORMAL;

	if (level >= G4X_WM_LEVEL_SR &&
	    wm_state->sr.fbc > g4x_fbc_fifo_size(G4X_WM_LEVEL_SR))
		wm_state->fbc_en = false;
	else if (level >= G4X_WM_LEVEL_HPLL &&
		 wm_state->hpll.fbc > g4x_fbc_fifo_size(G4X_WM_LEVEL_HPLL))
		wm_state->fbc_en = false;

	return 0;
}

static int g4x_compute_intermediate_wm(struct intel_crtc_state *new_crtc_state)
{
	struct intel_crtc *crtc = to_intel_crtc(new_crtc_state->uapi.crtc);
	struct g4x_wm_state *intermediate = &new_crtc_state->wm.g4x.intermediate;
	const struct g4x_wm_state *optimal = &new_crtc_state->wm.g4x.optimal;
	struct intel_atomic_state *intel_state =
		to_intel_atomic_state(new_crtc_state->uapi.state);
	const struct intel_crtc_state *old_crtc_state =
		intel_atomic_get_old_crtc_state(intel_state, crtc);
	const struct g4x_wm_state *active = &old_crtc_state->wm.g4x.optimal;
	enum plane_id plane_id;

	if (!new_crtc_state->hw.active || drm_atomic_crtc_needs_modeset(&new_crtc_state->uapi)) {
		*intermediate = *optimal;

		intermediate->cxsr = false;
		intermediate->hpll_en = false;
		goto out;
	}

	intermediate->cxsr = optimal->cxsr && active->cxsr &&
		!new_crtc_state->disable_cxsr;
	intermediate->hpll_en = optimal->hpll_en && active->hpll_en &&
		!new_crtc_state->disable_cxsr;
	intermediate->fbc_en = optimal->fbc_en && active->fbc_en;

	for_each_plane_id_on_crtc(crtc, plane_id) {
		intermediate->wm.plane[plane_id] =
			max(optimal->wm.plane[plane_id],
			    active->wm.plane[plane_id]);

		WARN_ON(intermediate->wm.plane[plane_id] >
			g4x_plane_fifo_size(plane_id, G4X_WM_LEVEL_NORMAL));
	}

	intermediate->sr.plane = max(optimal->sr.plane,
				     active->sr.plane);
	intermediate->sr.cursor = max(optimal->sr.cursor,
				      active->sr.cursor);
	intermediate->sr.fbc = max(optimal->sr.fbc,
				   active->sr.fbc);

	intermediate->hpll.plane = max(optimal->hpll.plane,
				       active->hpll.plane);
	intermediate->hpll.cursor = max(optimal->hpll.cursor,
					active->hpll.cursor);
	intermediate->hpll.fbc = max(optimal->hpll.fbc,
				     active->hpll.fbc);

	WARN_ON((intermediate->sr.plane >
		 g4x_plane_fifo_size(PLANE_PRIMARY, G4X_WM_LEVEL_SR) ||
		 intermediate->sr.cursor >
		 g4x_plane_fifo_size(PLANE_CURSOR, G4X_WM_LEVEL_SR)) &&
		intermediate->cxsr);
	WARN_ON((intermediate->sr.plane >
		 g4x_plane_fifo_size(PLANE_PRIMARY, G4X_WM_LEVEL_HPLL) ||
		 intermediate->sr.cursor >
		 g4x_plane_fifo_size(PLANE_CURSOR, G4X_WM_LEVEL_HPLL)) &&
		intermediate->hpll_en);

	WARN_ON(intermediate->sr.fbc > g4x_fbc_fifo_size(1) &&
		intermediate->fbc_en && intermediate->cxsr);
	WARN_ON(intermediate->hpll.fbc > g4x_fbc_fifo_size(2) &&
		intermediate->fbc_en && intermediate->hpll_en);

out:
	/*
	 * If our intermediate WM are identical to the final WM, then we can
	 * omit the post-vblank programming; only update if it's different.
	 */
	if (memcmp(intermediate, optimal, sizeof(*intermediate)) != 0)
		new_crtc_state->wm.need_postvbl_update = true;

	return 0;
}

static void g4x_merge_wm(struct drm_i915_private *dev_priv,
			 struct g4x_wm_values *wm)
{
	struct intel_crtc *crtc;
	int num_active_pipes = 0;

	wm->cxsr = true;
	wm->hpll_en = true;
	wm->fbc_en = true;

	for_each_intel_crtc(&dev_priv->drm, crtc) {
		const struct g4x_wm_state *wm_state = &crtc->wm.active.g4x;

		if (!crtc->active)
			continue;

		if (!wm_state->cxsr)
			wm->cxsr = false;
		if (!wm_state->hpll_en)
			wm->hpll_en = false;
		if (!wm_state->fbc_en)
			wm->fbc_en = false;

		num_active_pipes++;
	}

	if (num_active_pipes != 1) {
		wm->cxsr = false;
		wm->hpll_en = false;
		wm->fbc_en = false;
	}

	for_each_intel_crtc(&dev_priv->drm, crtc) {
		const struct g4x_wm_state *wm_state = &crtc->wm.active.g4x;
		enum pipe pipe = crtc->pipe;

		wm->pipe[pipe] = wm_state->wm;
		if (crtc->active && wm->cxsr)
			wm->sr = wm_state->sr;
		if (crtc->active && wm->hpll_en)
			wm->hpll = wm_state->hpll;
	}
}

static void g4x_program_watermarks(struct drm_i915_private *dev_priv)
{
	struct g4x_wm_values *old_wm = &dev_priv->wm.g4x;
	struct g4x_wm_values new_wm = {};

	g4x_merge_wm(dev_priv, &new_wm);

	if (memcmp(old_wm, &new_wm, sizeof(new_wm)) == 0)
		return;

	if (is_disabling(old_wm->cxsr, new_wm.cxsr, true))
		_intel_set_memory_cxsr(dev_priv, false);

	g4x_write_wm_values(dev_priv, &new_wm);

	if (is_enabling(old_wm->cxsr, new_wm.cxsr, true))
		_intel_set_memory_cxsr(dev_priv, true);

	*old_wm = new_wm;
}

static void g4x_initial_watermarks(struct intel_atomic_state *state,
				   struct intel_crtc *crtc)
{
	struct drm_i915_private *dev_priv = to_i915(crtc->base.dev);
	const struct intel_crtc_state *crtc_state =
		intel_atomic_get_new_crtc_state(state, crtc);

	mutex_lock(&dev_priv->wm.wm_mutex);
	crtc->wm.active.g4x = crtc_state->wm.g4x.intermediate;
	g4x_program_watermarks(dev_priv);
	mutex_unlock(&dev_priv->wm.wm_mutex);
}

static void g4x_optimize_watermarks(struct intel_atomic_state *state,
				    struct intel_crtc *crtc)
{
	struct drm_i915_private *dev_priv = to_i915(crtc->base.dev);
	const struct intel_crtc_state *crtc_state =
		intel_atomic_get_new_crtc_state(state, crtc);

	if (!crtc_state->wm.need_postvbl_update)
		return;

	mutex_lock(&dev_priv->wm.wm_mutex);
	crtc->wm.active.g4x = crtc_state->wm.g4x.optimal;
	g4x_program_watermarks(dev_priv);
	mutex_unlock(&dev_priv->wm.wm_mutex);
}

/* latency must be in 0.1us units. */
static unsigned int vlv_wm_method2(unsigned int pixel_rate,
				   unsigned int htotal,
				   unsigned int width,
				   unsigned int cpp,
				   unsigned int latency)
{
	unsigned int ret;

	ret = intel_wm_method2(pixel_rate, htotal,
			       width, cpp, latency);
	ret = DIV_ROUND_UP(ret, 64);

	return ret;
}

static void vlv_setup_wm_latency(struct drm_i915_private *dev_priv)
{
	/* all latencies in usec */
	dev_priv->wm.pri_latency[VLV_WM_LEVEL_PM2] = 3;

	dev_priv->wm.max_level = VLV_WM_LEVEL_PM2;

	if (IS_CHERRYVIEW(dev_priv)) {
		dev_priv->wm.pri_latency[VLV_WM_LEVEL_PM5] = 12;
		dev_priv->wm.pri_latency[VLV_WM_LEVEL_DDR_DVFS] = 33;

		dev_priv->wm.max_level = VLV_WM_LEVEL_DDR_DVFS;
	}
}

static u16 vlv_compute_wm_level(const struct intel_crtc_state *crtc_state,
				const struct intel_plane_state *plane_state,
				int level)
{
	struct intel_plane *plane = to_intel_plane(plane_state->uapi.plane);
	struct drm_i915_private *dev_priv = to_i915(plane->base.dev);
	const struct drm_display_mode *adjusted_mode =
		&crtc_state->hw.adjusted_mode;
	unsigned int clock, htotal, cpp, width, wm;

	if (dev_priv->wm.pri_latency[level] == 0)
		return USHRT_MAX;

	if (!intel_wm_plane_visible(crtc_state, plane_state))
		return 0;

	cpp = plane_state->hw.fb->format->cpp[0];
	clock = adjusted_mode->crtc_clock;
	htotal = adjusted_mode->crtc_htotal;
	width = crtc_state->pipe_src_w;

	if (plane->id == PLANE_CURSOR) {
		/*
		 * FIXME the formula gives values that are
		 * too big for the cursor FIFO, and hence we
		 * would never be able to use cursors. For
		 * now just hardcode the watermark.
		 */
		wm = 63;
	} else {
		wm = vlv_wm_method2(clock, htotal, width, cpp,
				    dev_priv->wm.pri_latency[level] * 10);
	}

	return min_t(unsigned int, wm, USHRT_MAX);
}

static bool vlv_need_sprite0_fifo_workaround(unsigned int active_planes)
{
	return (active_planes & (BIT(PLANE_SPRITE0) |
				 BIT(PLANE_SPRITE1))) == BIT(PLANE_SPRITE1);
}

static int vlv_compute_fifo(struct intel_crtc_state *crtc_state)
{
	struct intel_crtc *crtc = to_intel_crtc(crtc_state->uapi.crtc);
	const struct g4x_pipe_wm *raw =
		&crtc_state->wm.vlv.raw[VLV_WM_LEVEL_PM2];
	struct vlv_fifo_state *fifo_state = &crtc_state->wm.vlv.fifo_state;
	unsigned int active_planes = crtc_state->active_planes & ~BIT(PLANE_CURSOR);
	int num_active_planes = hweight8(active_planes);
	const int fifo_size = 511;
	int fifo_extra, fifo_left = fifo_size;
	int sprite0_fifo_extra = 0;
	unsigned int total_rate;
	enum plane_id plane_id;

	/*
	 * When enabling sprite0 after sprite1 has already been enabled
	 * we tend to get an underrun unless sprite0 already has some
	 * FIFO space allcoated. Hence we always allocate at least one
	 * cacheline for sprite0 whenever sprite1 is enabled.
	 *
	 * All other plane enable sequences appear immune to this problem.
	 */
	if (vlv_need_sprite0_fifo_workaround(active_planes))
		sprite0_fifo_extra = 1;

	total_rate = raw->plane[PLANE_PRIMARY] +
		raw->plane[PLANE_SPRITE0] +
		raw->plane[PLANE_SPRITE1] +
		sprite0_fifo_extra;

	if (total_rate > fifo_size)
		return -EINVAL;

	if (total_rate == 0)
		total_rate = 1;

	for_each_plane_id_on_crtc(crtc, plane_id) {
		unsigned int rate;

		if ((active_planes & BIT(plane_id)) == 0) {
			fifo_state->plane[plane_id] = 0;
			continue;
		}

		rate = raw->plane[plane_id];
		fifo_state->plane[plane_id] = fifo_size * rate / total_rate;
		fifo_left -= fifo_state->plane[plane_id];
	}

	fifo_state->plane[PLANE_SPRITE0] += sprite0_fifo_extra;
	fifo_left -= sprite0_fifo_extra;

	fifo_state->plane[PLANE_CURSOR] = 63;

	fifo_extra = DIV_ROUND_UP(fifo_left, num_active_planes ?: 1);

	/* spread the remainder evenly */
	for_each_plane_id_on_crtc(crtc, plane_id) {
		int plane_extra;

		if (fifo_left == 0)
			break;

		if ((active_planes & BIT(plane_id)) == 0)
			continue;

		plane_extra = min(fifo_extra, fifo_left);
		fifo_state->plane[plane_id] += plane_extra;
		fifo_left -= plane_extra;
	}

	WARN_ON(active_planes != 0 && fifo_left != 0);

	/* give it all to the first plane if none are active */
	if (active_planes == 0) {
		WARN_ON(fifo_left != fifo_size);
		fifo_state->plane[PLANE_PRIMARY] = fifo_left;
	}

	return 0;
}

/* mark all levels starting from 'level' as invalid */
static void vlv_invalidate_wms(struct intel_crtc *crtc,
			       struct vlv_wm_state *wm_state, int level)
{
	struct drm_i915_private *dev_priv = to_i915(crtc->base.dev);

	for (; level < intel_wm_num_levels(dev_priv); level++) {
		enum plane_id plane_id;

		for_each_plane_id_on_crtc(crtc, plane_id)
			wm_state->wm[level].plane[plane_id] = USHRT_MAX;

		wm_state->sr[level].cursor = USHRT_MAX;
		wm_state->sr[level].plane = USHRT_MAX;
	}
}

static u16 vlv_invert_wm_value(u16 wm, u16 fifo_size)
{
	if (wm > fifo_size)
		return USHRT_MAX;
	else
		return fifo_size - wm;
}

/*
 * Starting from 'level' set all higher
 * levels to 'value' in the "raw" watermarks.
 */
static bool vlv_raw_plane_wm_set(struct intel_crtc_state *crtc_state,
				 int level, enum plane_id plane_id, u16 value)
{
	struct drm_i915_private *dev_priv = to_i915(crtc_state->uapi.crtc->dev);
	int num_levels = intel_wm_num_levels(dev_priv);
	bool dirty = false;

	for (; level < num_levels; level++) {
		struct g4x_pipe_wm *raw = &crtc_state->wm.vlv.raw[level];

		dirty |= raw->plane[plane_id] != value;
		raw->plane[plane_id] = value;
	}

	return dirty;
}

static bool vlv_raw_plane_wm_compute(struct intel_crtc_state *crtc_state,
				     const struct intel_plane_state *plane_state)
{
	struct intel_plane *plane = to_intel_plane(plane_state->uapi.plane);
	struct drm_i915_private *dev_priv = to_i915(crtc_state->uapi.crtc->dev);
	enum plane_id plane_id = plane->id;
	int num_levels = intel_wm_num_levels(to_i915(plane->base.dev));
	int level;
	bool dirty = false;

	if (!intel_wm_plane_visible(crtc_state, plane_state)) {
		dirty |= vlv_raw_plane_wm_set(crtc_state, 0, plane_id, 0);
		goto out;
	}

	for (level = 0; level < num_levels; level++) {
		struct g4x_pipe_wm *raw = &crtc_state->wm.vlv.raw[level];
		int wm = vlv_compute_wm_level(crtc_state, plane_state, level);
		int max_wm = plane_id == PLANE_CURSOR ? 63 : 511;

		if (wm > max_wm)
			break;

		dirty |= raw->plane[plane_id] != wm;
		raw->plane[plane_id] = wm;
	}

	/* mark all higher levels as invalid */
	dirty |= vlv_raw_plane_wm_set(crtc_state, level, plane_id, USHRT_MAX);

out:
	if (dirty)
		drm_dbg_kms(&dev_priv->drm,
			    "%s watermarks: PM2=%d, PM5=%d, DDR DVFS=%d\n",
			    plane->base.name,
			    crtc_state->wm.vlv.raw[VLV_WM_LEVEL_PM2].plane[plane_id],
			    crtc_state->wm.vlv.raw[VLV_WM_LEVEL_PM5].plane[plane_id],
			    crtc_state->wm.vlv.raw[VLV_WM_LEVEL_DDR_DVFS].plane[plane_id]);

	return dirty;
}

static bool vlv_raw_plane_wm_is_valid(const struct intel_crtc_state *crtc_state,
				      enum plane_id plane_id, int level)
{
	const struct g4x_pipe_wm *raw =
		&crtc_state->wm.vlv.raw[level];
	const struct vlv_fifo_state *fifo_state =
		&crtc_state->wm.vlv.fifo_state;

	return raw->plane[plane_id] <= fifo_state->plane[plane_id];
}

static bool vlv_raw_crtc_wm_is_valid(const struct intel_crtc_state *crtc_state, int level)
{
	return vlv_raw_plane_wm_is_valid(crtc_state, PLANE_PRIMARY, level) &&
		vlv_raw_plane_wm_is_valid(crtc_state, PLANE_SPRITE0, level) &&
		vlv_raw_plane_wm_is_valid(crtc_state, PLANE_SPRITE1, level) &&
		vlv_raw_plane_wm_is_valid(crtc_state, PLANE_CURSOR, level);
}

static int vlv_compute_pipe_wm(struct intel_crtc_state *crtc_state)
{
	struct intel_crtc *crtc = to_intel_crtc(crtc_state->uapi.crtc);
	struct drm_i915_private *dev_priv = to_i915(crtc->base.dev);
	struct intel_atomic_state *state =
		to_intel_atomic_state(crtc_state->uapi.state);
	struct vlv_wm_state *wm_state = &crtc_state->wm.vlv.optimal;
	const struct vlv_fifo_state *fifo_state =
		&crtc_state->wm.vlv.fifo_state;
	int num_active_planes = hweight8(crtc_state->active_planes &
					 ~BIT(PLANE_CURSOR));
	bool needs_modeset = drm_atomic_crtc_needs_modeset(&crtc_state->uapi);
	const struct intel_plane_state *old_plane_state;
	const struct intel_plane_state *new_plane_state;
	struct intel_plane *plane;
	enum plane_id plane_id;
	int level, ret, i;
	unsigned int dirty = 0;

	for_each_oldnew_intel_plane_in_state(state, plane,
					     old_plane_state,
					     new_plane_state, i) {
		if (new_plane_state->hw.crtc != &crtc->base &&
		    old_plane_state->hw.crtc != &crtc->base)
			continue;

		if (vlv_raw_plane_wm_compute(crtc_state, new_plane_state))
			dirty |= BIT(plane->id);
	}

	/*
	 * DSPARB registers may have been reset due to the
	 * power well being turned off. Make sure we restore
	 * them to a consistent state even if no primary/sprite
	 * planes are initially active.
	 */
	if (needs_modeset)
		crtc_state->fifo_changed = true;

	if (!dirty)
		return 0;

	/* cursor changes don't warrant a FIFO recompute */
	if (dirty & ~BIT(PLANE_CURSOR)) {
		const struct intel_crtc_state *old_crtc_state =
			intel_atomic_get_old_crtc_state(state, crtc);
		const struct vlv_fifo_state *old_fifo_state =
			&old_crtc_state->wm.vlv.fifo_state;

		ret = vlv_compute_fifo(crtc_state);
		if (ret)
			return ret;

		if (needs_modeset ||
		    memcmp(old_fifo_state, fifo_state,
			   sizeof(*fifo_state)) != 0)
			crtc_state->fifo_changed = true;
	}

	/* initially allow all levels */
	wm_state->num_levels = intel_wm_num_levels(dev_priv);
	/*
	 * Note that enabling cxsr with no primary/sprite planes
	 * enabled can wedge the pipe. Hence we only allow cxsr
	 * with exactly one enabled primary/sprite plane.
	 */
	wm_state->cxsr = crtc->pipe != PIPE_C && num_active_planes == 1;

	for (level = 0; level < wm_state->num_levels; level++) {
		const struct g4x_pipe_wm *raw = &crtc_state->wm.vlv.raw[level];
		const int sr_fifo_size = INTEL_NUM_PIPES(dev_priv) * 512 - 1;

		if (!vlv_raw_crtc_wm_is_valid(crtc_state, level))
			break;

		for_each_plane_id_on_crtc(crtc, plane_id) {
			wm_state->wm[level].plane[plane_id] =
				vlv_invert_wm_value(raw->plane[plane_id],
						    fifo_state->plane[plane_id]);
		}

		wm_state->sr[level].plane =
			vlv_invert_wm_value(max3(raw->plane[PLANE_PRIMARY],
						 raw->plane[PLANE_SPRITE0],
						 raw->plane[PLANE_SPRITE1]),
					    sr_fifo_size);

		wm_state->sr[level].cursor =
			vlv_invert_wm_value(raw->plane[PLANE_CURSOR],
					    63);
	}

	if (level == 0)
		return -EINVAL;

	/* limit to only levels we can actually handle */
	wm_state->num_levels = level;

	/* invalidate the higher levels */
	vlv_invalidate_wms(crtc, wm_state, level);

	return 0;
}

#define VLV_FIFO(plane, value) \
	(((value) << DSPARB_ ## plane ## _SHIFT_VLV) & DSPARB_ ## plane ## _MASK_VLV)

static void vlv_atomic_update_fifo(struct intel_atomic_state *state,
				   struct intel_crtc *crtc)
{
	struct drm_i915_private *dev_priv = to_i915(crtc->base.dev);
	struct intel_uncore *uncore = &dev_priv->uncore;
	const struct intel_crtc_state *crtc_state =
		intel_atomic_get_new_crtc_state(state, crtc);
	const struct vlv_fifo_state *fifo_state =
		&crtc_state->wm.vlv.fifo_state;
	int sprite0_start, sprite1_start, fifo_size;
	u32 dsparb, dsparb2, dsparb3;

	if (!crtc_state->fifo_changed)
		return;

	sprite0_start = fifo_state->plane[PLANE_PRIMARY];
	sprite1_start = fifo_state->plane[PLANE_SPRITE0] + sprite0_start;
	fifo_size = fifo_state->plane[PLANE_SPRITE1] + sprite1_start;

	drm_WARN_ON(&dev_priv->drm, fifo_state->plane[PLANE_CURSOR] != 63);
	drm_WARN_ON(&dev_priv->drm, fifo_size != 511);

	trace_vlv_fifo_size(crtc, sprite0_start, sprite1_start, fifo_size);

	/*
	 * uncore.lock serves a double purpose here. It allows us to
	 * use the less expensive I915_{READ,WRITE}_FW() functions, and
	 * it protects the DSPARB registers from getting clobbered by
	 * parallel updates from multiple pipes.
	 *
	 * intel_pipe_update_start() has already disabled interrupts
	 * for us, so a plain spin_lock() is sufficient here.
	 */
	spin_lock(&uncore->lock);

	switch (crtc->pipe) {
	case PIPE_A:
		dsparb = intel_uncore_read_fw(uncore, DSPARB);
		dsparb2 = intel_uncore_read_fw(uncore, DSPARB2);

		dsparb &= ~(VLV_FIFO(SPRITEA, 0xff) |
			    VLV_FIFO(SPRITEB, 0xff));
		dsparb |= (VLV_FIFO(SPRITEA, sprite0_start) |
			   VLV_FIFO(SPRITEB, sprite1_start));

		dsparb2 &= ~(VLV_FIFO(SPRITEA_HI, 0x1) |
			     VLV_FIFO(SPRITEB_HI, 0x1));
		dsparb2 |= (VLV_FIFO(SPRITEA_HI, sprite0_start >> 8) |
			   VLV_FIFO(SPRITEB_HI, sprite1_start >> 8));

		intel_uncore_write_fw(uncore, DSPARB, dsparb);
		intel_uncore_write_fw(uncore, DSPARB2, dsparb2);
		break;
	case PIPE_B:
		dsparb = intel_uncore_read_fw(uncore, DSPARB);
		dsparb2 = intel_uncore_read_fw(uncore, DSPARB2);

		dsparb &= ~(VLV_FIFO(SPRITEC, 0xff) |
			    VLV_FIFO(SPRITED, 0xff));
		dsparb |= (VLV_FIFO(SPRITEC, sprite0_start) |
			   VLV_FIFO(SPRITED, sprite1_start));

		dsparb2 &= ~(VLV_FIFO(SPRITEC_HI, 0xff) |
			     VLV_FIFO(SPRITED_HI, 0xff));
		dsparb2 |= (VLV_FIFO(SPRITEC_HI, sprite0_start >> 8) |
			   VLV_FIFO(SPRITED_HI, sprite1_start >> 8));

		intel_uncore_write_fw(uncore, DSPARB, dsparb);
		intel_uncore_write_fw(uncore, DSPARB2, dsparb2);
		break;
	case PIPE_C:
		dsparb3 = intel_uncore_read_fw(uncore, DSPARB3);
		dsparb2 = intel_uncore_read_fw(uncore, DSPARB2);

		dsparb3 &= ~(VLV_FIFO(SPRITEE, 0xff) |
			     VLV_FIFO(SPRITEF, 0xff));
		dsparb3 |= (VLV_FIFO(SPRITEE, sprite0_start) |
			    VLV_FIFO(SPRITEF, sprite1_start));

		dsparb2 &= ~(VLV_FIFO(SPRITEE_HI, 0xff) |
			     VLV_FIFO(SPRITEF_HI, 0xff));
		dsparb2 |= (VLV_FIFO(SPRITEE_HI, sprite0_start >> 8) |
			   VLV_FIFO(SPRITEF_HI, sprite1_start >> 8));

		intel_uncore_write_fw(uncore, DSPARB3, dsparb3);
		intel_uncore_write_fw(uncore, DSPARB2, dsparb2);
		break;
	default:
		break;
	}

	intel_uncore_posting_read_fw(uncore, DSPARB);

	spin_unlock(&uncore->lock);
}

#undef VLV_FIFO

static int vlv_compute_intermediate_wm(struct intel_crtc_state *new_crtc_state)
{
	struct intel_crtc *crtc = to_intel_crtc(new_crtc_state->uapi.crtc);
	struct vlv_wm_state *intermediate = &new_crtc_state->wm.vlv.intermediate;
	const struct vlv_wm_state *optimal = &new_crtc_state->wm.vlv.optimal;
	struct intel_atomic_state *intel_state =
		to_intel_atomic_state(new_crtc_state->uapi.state);
	const struct intel_crtc_state *old_crtc_state =
		intel_atomic_get_old_crtc_state(intel_state, crtc);
	const struct vlv_wm_state *active = &old_crtc_state->wm.vlv.optimal;
	int level;

	if (!new_crtc_state->hw.active || drm_atomic_crtc_needs_modeset(&new_crtc_state->uapi)) {
		*intermediate = *optimal;

		intermediate->cxsr = false;
		goto out;
	}

	intermediate->num_levels = min(optimal->num_levels, active->num_levels);
	intermediate->cxsr = optimal->cxsr && active->cxsr &&
		!new_crtc_state->disable_cxsr;

	for (level = 0; level < intermediate->num_levels; level++) {
		enum plane_id plane_id;

		for_each_plane_id_on_crtc(crtc, plane_id) {
			intermediate->wm[level].plane[plane_id] =
				min(optimal->wm[level].plane[plane_id],
				    active->wm[level].plane[plane_id]);
		}

		intermediate->sr[level].plane = min(optimal->sr[level].plane,
						    active->sr[level].plane);
		intermediate->sr[level].cursor = min(optimal->sr[level].cursor,
						     active->sr[level].cursor);
	}

	vlv_invalidate_wms(crtc, intermediate, level);

out:
	/*
	 * If our intermediate WM are identical to the final WM, then we can
	 * omit the post-vblank programming; only update if it's different.
	 */
	if (memcmp(intermediate, optimal, sizeof(*intermediate)) != 0)
		new_crtc_state->wm.need_postvbl_update = true;

	return 0;
}

static void vlv_merge_wm(struct drm_i915_private *dev_priv,
			 struct vlv_wm_values *wm)
{
	struct intel_crtc *crtc;
	int num_active_pipes = 0;

	wm->level = dev_priv->wm.max_level;
	wm->cxsr = true;

	for_each_intel_crtc(&dev_priv->drm, crtc) {
		const struct vlv_wm_state *wm_state = &crtc->wm.active.vlv;

		if (!crtc->active)
			continue;

		if (!wm_state->cxsr)
			wm->cxsr = false;

		num_active_pipes++;
		wm->level = min_t(int, wm->level, wm_state->num_levels - 1);
	}

	if (num_active_pipes != 1)
		wm->cxsr = false;

	if (num_active_pipes > 1)
		wm->level = VLV_WM_LEVEL_PM2;

	for_each_intel_crtc(&dev_priv->drm, crtc) {
		const struct vlv_wm_state *wm_state = &crtc->wm.active.vlv;
		enum pipe pipe = crtc->pipe;

		wm->pipe[pipe] = wm_state->wm[wm->level];
		if (crtc->active && wm->cxsr)
			wm->sr = wm_state->sr[wm->level];

		wm->ddl[pipe].plane[PLANE_PRIMARY] = DDL_PRECISION_HIGH | 2;
		wm->ddl[pipe].plane[PLANE_SPRITE0] = DDL_PRECISION_HIGH | 2;
		wm->ddl[pipe].plane[PLANE_SPRITE1] = DDL_PRECISION_HIGH | 2;
		wm->ddl[pipe].plane[PLANE_CURSOR] = DDL_PRECISION_HIGH | 2;
	}
}

static void vlv_program_watermarks(struct drm_i915_private *dev_priv)
{
	struct vlv_wm_values *old_wm = &dev_priv->wm.vlv;
	struct vlv_wm_values new_wm = {};

	vlv_merge_wm(dev_priv, &new_wm);

	if (memcmp(old_wm, &new_wm, sizeof(new_wm)) == 0)
		return;

	if (is_disabling(old_wm->level, new_wm.level, VLV_WM_LEVEL_DDR_DVFS))
		chv_set_memory_dvfs(dev_priv, false);

	if (is_disabling(old_wm->level, new_wm.level, VLV_WM_LEVEL_PM5))
		chv_set_memory_pm5(dev_priv, false);

	if (is_disabling(old_wm->cxsr, new_wm.cxsr, true))
		_intel_set_memory_cxsr(dev_priv, false);

	vlv_write_wm_values(dev_priv, &new_wm);

	if (is_enabling(old_wm->cxsr, new_wm.cxsr, true))
		_intel_set_memory_cxsr(dev_priv, true);

	if (is_enabling(old_wm->level, new_wm.level, VLV_WM_LEVEL_PM5))
		chv_set_memory_pm5(dev_priv, true);

	if (is_enabling(old_wm->level, new_wm.level, VLV_WM_LEVEL_DDR_DVFS))
		chv_set_memory_dvfs(dev_priv, true);

	*old_wm = new_wm;
}

static void vlv_initial_watermarks(struct intel_atomic_state *state,
				   struct intel_crtc *crtc)
{
	struct drm_i915_private *dev_priv = to_i915(crtc->base.dev);
	const struct intel_crtc_state *crtc_state =
		intel_atomic_get_new_crtc_state(state, crtc);

	mutex_lock(&dev_priv->wm.wm_mutex);
	crtc->wm.active.vlv = crtc_state->wm.vlv.intermediate;
	vlv_program_watermarks(dev_priv);
	mutex_unlock(&dev_priv->wm.wm_mutex);
}

static void vlv_optimize_watermarks(struct intel_atomic_state *state,
				    struct intel_crtc *crtc)
{
	struct drm_i915_private *dev_priv = to_i915(crtc->base.dev);
	const struct intel_crtc_state *crtc_state =
		intel_atomic_get_new_crtc_state(state, crtc);

	if (!crtc_state->wm.need_postvbl_update)
		return;

	mutex_lock(&dev_priv->wm.wm_mutex);
	crtc->wm.active.vlv = crtc_state->wm.vlv.optimal;
	vlv_program_watermarks(dev_priv);
	mutex_unlock(&dev_priv->wm.wm_mutex);
}

static void i965_update_wm(struct intel_crtc *unused_crtc)
{
	struct drm_i915_private *dev_priv = to_i915(unused_crtc->base.dev);
	struct intel_crtc *crtc;
	int srwm = 1;
	int cursor_sr = 16;
	bool cxsr_enabled;

	/* Calc sr entries for one plane configs */
	crtc = single_enabled_crtc(dev_priv);
	if (crtc) {
		/* self-refresh has much higher latency */
		static const int sr_latency_ns = 12000;
		const struct drm_display_mode *adjusted_mode =
			&crtc->config->hw.adjusted_mode;
		const struct drm_framebuffer *fb =
			crtc->base.primary->state->fb;
		int clock = adjusted_mode->crtc_clock;
		int htotal = adjusted_mode->crtc_htotal;
		int hdisplay = crtc->config->pipe_src_w;
		int cpp = fb->format->cpp[0];
		int entries;

		entries = intel_wm_method2(clock, htotal,
					   hdisplay, cpp, sr_latency_ns / 100);
		entries = DIV_ROUND_UP(entries, I915_FIFO_LINE_SIZE);
		srwm = I965_FIFO_SIZE - entries;
		if (srwm < 0)
			srwm = 1;
		srwm &= 0x1ff;
		drm_dbg_kms(&dev_priv->drm,
			    "self-refresh entries: %d, wm: %d\n",
			    entries, srwm);

		entries = intel_wm_method2(clock, htotal,
					   crtc->base.cursor->state->crtc_w, 4,
					   sr_latency_ns / 100);
		entries = DIV_ROUND_UP(entries,
				       i965_cursor_wm_info.cacheline_size) +
			i965_cursor_wm_info.guard_size;

		cursor_sr = i965_cursor_wm_info.fifo_size - entries;
		if (cursor_sr > i965_cursor_wm_info.max_wm)
			cursor_sr = i965_cursor_wm_info.max_wm;

		drm_dbg_kms(&dev_priv->drm,
			    "self-refresh watermark: display plane %d "
			    "cursor %d\n", srwm, cursor_sr);

		cxsr_enabled = true;
	} else {
		cxsr_enabled = false;
		/* Turn off self refresh if both pipes are enabled */
		intel_set_memory_cxsr(dev_priv, false);
	}

	drm_dbg_kms(&dev_priv->drm,
		    "Setting FIFO watermarks - A: 8, B: 8, C: 8, SR %d\n",
		    srwm);

	/* 965 has limitations... */
	I915_WRITE(DSPFW1, FW_WM(srwm, SR) |
		   FW_WM(8, CURSORB) |
		   FW_WM(8, PLANEB) |
		   FW_WM(8, PLANEA));
	I915_WRITE(DSPFW2, FW_WM(8, CURSORA) |
		   FW_WM(8, PLANEC_OLD));
	/* update cursor SR watermark */
	I915_WRITE(DSPFW3, FW_WM(cursor_sr, CURSOR_SR));

	if (cxsr_enabled)
		intel_set_memory_cxsr(dev_priv, true);
}

#undef FW_WM

static void i9xx_update_wm(struct intel_crtc *unused_crtc)
{
	struct drm_i915_private *dev_priv = to_i915(unused_crtc->base.dev);
	const struct intel_watermark_params *wm_info;
	u32 fwater_lo;
	u32 fwater_hi;
	int cwm, srwm = 1;
	int fifo_size;
	int planea_wm, planeb_wm;
	struct intel_crtc *crtc, *enabled = NULL;

	if (IS_I945GM(dev_priv))
		wm_info = &i945_wm_info;
	else if (!IS_GEN(dev_priv, 2))
		wm_info = &i915_wm_info;
	else
		wm_info = &i830_a_wm_info;

	fifo_size = dev_priv->display.get_fifo_size(dev_priv, PLANE_A);
	crtc = intel_get_crtc_for_plane(dev_priv, PLANE_A);
	if (intel_crtc_active(crtc)) {
		const struct drm_display_mode *adjusted_mode =
			&crtc->config->hw.adjusted_mode;
		const struct drm_framebuffer *fb =
			crtc->base.primary->state->fb;
		int cpp;

		if (IS_GEN(dev_priv, 2))
			cpp = 4;
		else
			cpp = fb->format->cpp[0];

		planea_wm = intel_calculate_wm(adjusted_mode->crtc_clock,
					       wm_info, fifo_size, cpp,
					       pessimal_latency_ns);
		enabled = crtc;
	} else {
		planea_wm = fifo_size - wm_info->guard_size;
		if (planea_wm > (long)wm_info->max_wm)
			planea_wm = wm_info->max_wm;
	}

	if (IS_GEN(dev_priv, 2))
		wm_info = &i830_bc_wm_info;

	fifo_size = dev_priv->display.get_fifo_size(dev_priv, PLANE_B);
	crtc = intel_get_crtc_for_plane(dev_priv, PLANE_B);
	if (intel_crtc_active(crtc)) {
		const struct drm_display_mode *adjusted_mode =
			&crtc->config->hw.adjusted_mode;
		const struct drm_framebuffer *fb =
			crtc->base.primary->state->fb;
		int cpp;

		if (IS_GEN(dev_priv, 2))
			cpp = 4;
		else
			cpp = fb->format->cpp[0];

		planeb_wm = intel_calculate_wm(adjusted_mode->crtc_clock,
					       wm_info, fifo_size, cpp,
					       pessimal_latency_ns);
		if (enabled == NULL)
			enabled = crtc;
		else
			enabled = NULL;
	} else {
		planeb_wm = fifo_size - wm_info->guard_size;
		if (planeb_wm > (long)wm_info->max_wm)
			planeb_wm = wm_info->max_wm;
	}

	drm_dbg_kms(&dev_priv->drm,
		    "FIFO watermarks - A: %d, B: %d\n", planea_wm, planeb_wm);

	if (IS_I915GM(dev_priv) && enabled) {
		struct drm_i915_gem_object *obj;

		obj = intel_fb_obj(enabled->base.primary->state->fb);

		/* self-refresh seems busted with untiled */
		if (!i915_gem_object_is_tiled(obj))
			enabled = NULL;
	}

	/*
	 * Overlay gets an aggressive default since video jitter is bad.
	 */
	cwm = 2;

	/* Play safe and disable self-refresh before adjusting watermarks. */
	intel_set_memory_cxsr(dev_priv, false);

	/* Calc sr entries for one plane configs */
	if (HAS_FW_BLC(dev_priv) && enabled) {
		/* self-refresh has much higher latency */
		static const int sr_latency_ns = 6000;
		const struct drm_display_mode *adjusted_mode =
			&enabled->config->hw.adjusted_mode;
		const struct drm_framebuffer *fb =
			enabled->base.primary->state->fb;
		int clock = adjusted_mode->crtc_clock;
		int htotal = adjusted_mode->crtc_htotal;
		int hdisplay = enabled->config->pipe_src_w;
		int cpp;
		int entries;

		if (IS_I915GM(dev_priv) || IS_I945GM(dev_priv))
			cpp = 4;
		else
			cpp = fb->format->cpp[0];

		entries = intel_wm_method2(clock, htotal, hdisplay, cpp,
					   sr_latency_ns / 100);
		entries = DIV_ROUND_UP(entries, wm_info->cacheline_size);
		drm_dbg_kms(&dev_priv->drm,
			    "self-refresh entries: %d\n", entries);
		srwm = wm_info->fifo_size - entries;
		if (srwm < 0)
			srwm = 1;

		if (IS_I945G(dev_priv) || IS_I945GM(dev_priv))
			I915_WRITE(FW_BLC_SELF,
				   FW_BLC_SELF_FIFO_MASK | (srwm & 0xff));
		else
			I915_WRITE(FW_BLC_SELF, srwm & 0x3f);
	}

	drm_dbg_kms(&dev_priv->drm,
		    "Setting FIFO watermarks - A: %d, B: %d, C: %d, SR %d\n",
		     planea_wm, planeb_wm, cwm, srwm);

	fwater_lo = ((planeb_wm & 0x3f) << 16) | (planea_wm & 0x3f);
	fwater_hi = (cwm & 0x1f);

	/* Set request length to 8 cachelines per fetch */
	fwater_lo = fwater_lo | (1 << 24) | (1 << 8);
	fwater_hi = fwater_hi | (1 << 8);

	I915_WRITE(FW_BLC, fwater_lo);
	I915_WRITE(FW_BLC2, fwater_hi);

	if (enabled)
		intel_set_memory_cxsr(dev_priv, true);
}

static void i845_update_wm(struct intel_crtc *unused_crtc)
{
	struct drm_i915_private *dev_priv = to_i915(unused_crtc->base.dev);
	struct intel_crtc *crtc;
	const struct drm_display_mode *adjusted_mode;
	u32 fwater_lo;
	int planea_wm;

	crtc = single_enabled_crtc(dev_priv);
	if (crtc == NULL)
		return;

	adjusted_mode = &crtc->config->hw.adjusted_mode;
	planea_wm = intel_calculate_wm(adjusted_mode->crtc_clock,
				       &i845_wm_info,
				       dev_priv->display.get_fifo_size(dev_priv, PLANE_A),
				       4, pessimal_latency_ns);
	fwater_lo = I915_READ(FW_BLC) & ~0xfff;
	fwater_lo |= (3<<8) | planea_wm;

	drm_dbg_kms(&dev_priv->drm,
		    "Setting FIFO watermarks - A: %d\n", planea_wm);

	I915_WRITE(FW_BLC, fwater_lo);
}

/* latency must be in 0.1us units. */
static unsigned int ilk_wm_method1(unsigned int pixel_rate,
				   unsigned int cpp,
				   unsigned int latency)
{
	unsigned int ret;

	ret = intel_wm_method1(pixel_rate, cpp, latency);
	ret = DIV_ROUND_UP(ret, 64) + 2;

	return ret;
}

/* latency must be in 0.1us units. */
static unsigned int ilk_wm_method2(unsigned int pixel_rate,
				   unsigned int htotal,
				   unsigned int width,
				   unsigned int cpp,
				   unsigned int latency)
{
	unsigned int ret;

	ret = intel_wm_method2(pixel_rate, htotal,
			       width, cpp, latency);
	ret = DIV_ROUND_UP(ret, 64) + 2;

	return ret;
}

static u32 ilk_wm_fbc(u32 pri_val, u32 horiz_pixels, u8 cpp)
{
	/*
	 * Neither of these should be possible since this function shouldn't be
	 * called if the CRTC is off or the plane is invisible.  But let's be
	 * extra paranoid to avoid a potential divide-by-zero if we screw up
	 * elsewhere in the driver.
	 */
	if (WARN_ON(!cpp))
		return 0;
	if (WARN_ON(!horiz_pixels))
		return 0;

	return DIV_ROUND_UP(pri_val * 64, horiz_pixels * cpp) + 2;
}

struct ilk_wm_maximums {
	u16 pri;
	u16 spr;
	u16 cur;
	u16 fbc;
};

/*
 * For both WM_PIPE and WM_LP.
 * mem_value must be in 0.1us units.
 */
static u32 ilk_compute_pri_wm(const struct intel_crtc_state *crtc_state,
			      const struct intel_plane_state *plane_state,
			      u32 mem_value, bool is_lp)
{
	u32 method1, method2;
	int cpp;

	if (mem_value == 0)
		return U32_MAX;

	if (!intel_wm_plane_visible(crtc_state, plane_state))
		return 0;

	cpp = plane_state->hw.fb->format->cpp[0];

	method1 = ilk_wm_method1(crtc_state->pixel_rate, cpp, mem_value);

	if (!is_lp)
		return method1;

	method2 = ilk_wm_method2(crtc_state->pixel_rate,
				 crtc_state->hw.adjusted_mode.crtc_htotal,
				 drm_rect_width(&plane_state->uapi.dst),
				 cpp, mem_value);

	return min(method1, method2);
}

/*
 * For both WM_PIPE and WM_LP.
 * mem_value must be in 0.1us units.
 */
static u32 ilk_compute_spr_wm(const struct intel_crtc_state *crtc_state,
			      const struct intel_plane_state *plane_state,
			      u32 mem_value)
{
	u32 method1, method2;
	int cpp;

	if (mem_value == 0)
		return U32_MAX;

	if (!intel_wm_plane_visible(crtc_state, plane_state))
		return 0;

	cpp = plane_state->hw.fb->format->cpp[0];

	method1 = ilk_wm_method1(crtc_state->pixel_rate, cpp, mem_value);
	method2 = ilk_wm_method2(crtc_state->pixel_rate,
				 crtc_state->hw.adjusted_mode.crtc_htotal,
				 drm_rect_width(&plane_state->uapi.dst),
				 cpp, mem_value);
	return min(method1, method2);
}

/*
 * For both WM_PIPE and WM_LP.
 * mem_value must be in 0.1us units.
 */
static u32 ilk_compute_cur_wm(const struct intel_crtc_state *crtc_state,
			      const struct intel_plane_state *plane_state,
			      u32 mem_value)
{
	int cpp;

	if (mem_value == 0)
		return U32_MAX;

	if (!intel_wm_plane_visible(crtc_state, plane_state))
		return 0;

	cpp = plane_state->hw.fb->format->cpp[0];

	return ilk_wm_method2(crtc_state->pixel_rate,
			      crtc_state->hw.adjusted_mode.crtc_htotal,
			      drm_rect_width(&plane_state->uapi.dst),
			      cpp, mem_value);
}

/* Only for WM_LP. */
static u32 ilk_compute_fbc_wm(const struct intel_crtc_state *crtc_state,
			      const struct intel_plane_state *plane_state,
			      u32 pri_val)
{
	int cpp;

	if (!intel_wm_plane_visible(crtc_state, plane_state))
		return 0;

	cpp = plane_state->hw.fb->format->cpp[0];

	return ilk_wm_fbc(pri_val, drm_rect_width(&plane_state->uapi.dst),
			  cpp);
}

static unsigned int
ilk_display_fifo_size(const struct drm_i915_private *dev_priv)
{
	if (INTEL_GEN(dev_priv) >= 8)
		return 3072;
	else if (INTEL_GEN(dev_priv) >= 7)
		return 768;
	else
		return 512;
}

static unsigned int
ilk_plane_wm_reg_max(const struct drm_i915_private *dev_priv,
		     int level, bool is_sprite)
{
	if (INTEL_GEN(dev_priv) >= 8)
		/* BDW primary/sprite plane watermarks */
		return level == 0 ? 255 : 2047;
	else if (INTEL_GEN(dev_priv) >= 7)
		/* IVB/HSW primary/sprite plane watermarks */
		return level == 0 ? 127 : 1023;
	else if (!is_sprite)
		/* ILK/SNB primary plane watermarks */
		return level == 0 ? 127 : 511;
	else
		/* ILK/SNB sprite plane watermarks */
		return level == 0 ? 63 : 255;
}

static unsigned int
ilk_cursor_wm_reg_max(const struct drm_i915_private *dev_priv, int level)
{
	if (INTEL_GEN(dev_priv) >= 7)
		return level == 0 ? 63 : 255;
	else
		return level == 0 ? 31 : 63;
}

static unsigned int ilk_fbc_wm_reg_max(const struct drm_i915_private *dev_priv)
{
	if (INTEL_GEN(dev_priv) >= 8)
		return 31;
	else
		return 15;
}

/* Calculate the maximum primary/sprite plane watermark */
static unsigned int ilk_plane_wm_max(const struct drm_i915_private *dev_priv,
				     int level,
				     const struct intel_wm_config *config,
				     enum intel_ddb_partitioning ddb_partitioning,
				     bool is_sprite)
{
	unsigned int fifo_size = ilk_display_fifo_size(dev_priv);

	/* if sprites aren't enabled, sprites get nothing */
	if (is_sprite && !config->sprites_enabled)
		return 0;

	/* HSW allows LP1+ watermarks even with multiple pipes */
	if (level == 0 || config->num_pipes_active > 1) {
		fifo_size /= INTEL_NUM_PIPES(dev_priv);

		/*
		 * For some reason the non self refresh
		 * FIFO size is only half of the self
		 * refresh FIFO size on ILK/SNB.
		 */
		if (INTEL_GEN(dev_priv) <= 6)
			fifo_size /= 2;
	}

	if (config->sprites_enabled) {
		/* level 0 is always calculated with 1:1 split */
		if (level > 0 && ddb_partitioning == INTEL_DDB_PART_5_6) {
			if (is_sprite)
				fifo_size *= 5;
			fifo_size /= 6;
		} else {
			fifo_size /= 2;
		}
	}

	/* clamp to max that the registers can hold */
	return min(fifo_size, ilk_plane_wm_reg_max(dev_priv, level, is_sprite));
}

/* Calculate the maximum cursor plane watermark */
static unsigned int ilk_cursor_wm_max(const struct drm_i915_private *dev_priv,
				      int level,
				      const struct intel_wm_config *config)
{
	/* HSW LP1+ watermarks w/ multiple pipes */
	if (level > 0 && config->num_pipes_active > 1)
		return 64;

	/* otherwise just report max that registers can hold */
	return ilk_cursor_wm_reg_max(dev_priv, level);
}

static void ilk_compute_wm_maximums(const struct drm_i915_private *dev_priv,
				    int level,
				    const struct intel_wm_config *config,
				    enum intel_ddb_partitioning ddb_partitioning,
				    struct ilk_wm_maximums *max)
{
	max->pri = ilk_plane_wm_max(dev_priv, level, config, ddb_partitioning, false);
	max->spr = ilk_plane_wm_max(dev_priv, level, config, ddb_partitioning, true);
	max->cur = ilk_cursor_wm_max(dev_priv, level, config);
	max->fbc = ilk_fbc_wm_reg_max(dev_priv);
}

static void ilk_compute_wm_reg_maximums(const struct drm_i915_private *dev_priv,
					int level,
					struct ilk_wm_maximums *max)
{
	max->pri = ilk_plane_wm_reg_max(dev_priv, level, false);
	max->spr = ilk_plane_wm_reg_max(dev_priv, level, true);
	max->cur = ilk_cursor_wm_reg_max(dev_priv, level);
	max->fbc = ilk_fbc_wm_reg_max(dev_priv);
}

static bool ilk_validate_wm_level(int level,
				  const struct ilk_wm_maximums *max,
				  struct intel_wm_level *result)
{
	bool ret;

	/* already determined to be invalid? */
	if (!result->enable)
		return false;

	result->enable = result->pri_val <= max->pri &&
			 result->spr_val <= max->spr &&
			 result->cur_val <= max->cur;

	ret = result->enable;

	/*
	 * HACK until we can pre-compute everything,
	 * and thus fail gracefully if LP0 watermarks
	 * are exceeded...
	 */
	if (level == 0 && !result->enable) {
		if (result->pri_val > max->pri)
			DRM_DEBUG_KMS("Primary WM%d too large %u (max %u)\n",
				      level, result->pri_val, max->pri);
		if (result->spr_val > max->spr)
			DRM_DEBUG_KMS("Sprite WM%d too large %u (max %u)\n",
				      level, result->spr_val, max->spr);
		if (result->cur_val > max->cur)
			DRM_DEBUG_KMS("Cursor WM%d too large %u (max %u)\n",
				      level, result->cur_val, max->cur);

		result->pri_val = min_t(u32, result->pri_val, max->pri);
		result->spr_val = min_t(u32, result->spr_val, max->spr);
		result->cur_val = min_t(u32, result->cur_val, max->cur);
		result->enable = true;
	}

	return ret;
}

static void ilk_compute_wm_level(const struct drm_i915_private *dev_priv,
				 const struct intel_crtc *crtc,
				 int level,
				 struct intel_crtc_state *crtc_state,
				 const struct intel_plane_state *pristate,
				 const struct intel_plane_state *sprstate,
				 const struct intel_plane_state *curstate,
				 struct intel_wm_level *result)
{
	u16 pri_latency = dev_priv->wm.pri_latency[level];
	u16 spr_latency = dev_priv->wm.spr_latency[level];
	u16 cur_latency = dev_priv->wm.cur_latency[level];

	/* WM1+ latency values stored in 0.5us units */
	if (level > 0) {
		pri_latency *= 5;
		spr_latency *= 5;
		cur_latency *= 5;
	}

	if (pristate) {
		result->pri_val = ilk_compute_pri_wm(crtc_state, pristate,
						     pri_latency, level);
		result->fbc_val = ilk_compute_fbc_wm(crtc_state, pristate, result->pri_val);
	}

	if (sprstate)
		result->spr_val = ilk_compute_spr_wm(crtc_state, sprstate, spr_latency);

	if (curstate)
		result->cur_val = ilk_compute_cur_wm(crtc_state, curstate, cur_latency);

	result->enable = true;
}

<<<<<<< HEAD
static u32
hsw_compute_linetime_wm(const struct intel_crtc_state *crtc_state)
{
	const struct intel_atomic_state *intel_state =
		to_intel_atomic_state(crtc_state->uapi.state);
	const struct drm_display_mode *adjusted_mode =
		&crtc_state->hw.adjusted_mode;
	u32 linetime, ips_linetime;

	if (!crtc_state->hw.active)
		return 0;
	if (WARN_ON(adjusted_mode->crtc_clock == 0))
		return 0;
	if (WARN_ON(intel_state->cdclk.logical.cdclk == 0))
		return 0;

	/* The WM are computed with base on how long it takes to fill a single
	 * row at the given clock rate, multiplied by 8.
	 * */
	linetime = DIV_ROUND_CLOSEST(adjusted_mode->crtc_htotal * 1000 * 8,
				     adjusted_mode->crtc_clock);
	ips_linetime = DIV_ROUND_CLOSEST(adjusted_mode->crtc_htotal * 1000 * 8,
					 intel_state->cdclk.logical.cdclk);

	return PIPE_WM_LINETIME_IPS_LINETIME(ips_linetime) |
	       PIPE_WM_LINETIME_TIME(linetime);
}

=======
>>>>>>> 04d5ce62
static void intel_read_wm_latency(struct drm_i915_private *dev_priv,
				  u16 wm[8])
{
	struct intel_uncore *uncore = &dev_priv->uncore;

	if (INTEL_GEN(dev_priv) >= 9) {
		u32 val;
		int ret, i;
		int level, max_level = ilk_wm_max_level(dev_priv);

		/* read the first set of memory latencies[0:3] */
		val = 0; /* data0 to be programmed to 0 for first set */
		ret = sandybridge_pcode_read(dev_priv,
					     GEN9_PCODE_READ_MEM_LATENCY,
					     &val, NULL);

		if (ret) {
			drm_err(&dev_priv->drm,
				"SKL Mailbox read error = %d\n", ret);
			return;
		}

		wm[0] = val & GEN9_MEM_LATENCY_LEVEL_MASK;
		wm[1] = (val >> GEN9_MEM_LATENCY_LEVEL_1_5_SHIFT) &
				GEN9_MEM_LATENCY_LEVEL_MASK;
		wm[2] = (val >> GEN9_MEM_LATENCY_LEVEL_2_6_SHIFT) &
				GEN9_MEM_LATENCY_LEVEL_MASK;
		wm[3] = (val >> GEN9_MEM_LATENCY_LEVEL_3_7_SHIFT) &
				GEN9_MEM_LATENCY_LEVEL_MASK;

		/* read the second set of memory latencies[4:7] */
		val = 1; /* data0 to be programmed to 1 for second set */
		ret = sandybridge_pcode_read(dev_priv,
					     GEN9_PCODE_READ_MEM_LATENCY,
					     &val, NULL);
		if (ret) {
			drm_err(&dev_priv->drm,
				"SKL Mailbox read error = %d\n", ret);
			return;
		}

		wm[4] = val & GEN9_MEM_LATENCY_LEVEL_MASK;
		wm[5] = (val >> GEN9_MEM_LATENCY_LEVEL_1_5_SHIFT) &
				GEN9_MEM_LATENCY_LEVEL_MASK;
		wm[6] = (val >> GEN9_MEM_LATENCY_LEVEL_2_6_SHIFT) &
				GEN9_MEM_LATENCY_LEVEL_MASK;
		wm[7] = (val >> GEN9_MEM_LATENCY_LEVEL_3_7_SHIFT) &
				GEN9_MEM_LATENCY_LEVEL_MASK;

		/*
		 * If a level n (n > 1) has a 0us latency, all levels m (m >= n)
		 * need to be disabled. We make sure to sanitize the values out
		 * of the punit to satisfy this requirement.
		 */
		for (level = 1; level <= max_level; level++) {
			if (wm[level] == 0) {
				for (i = level + 1; i <= max_level; i++)
					wm[i] = 0;
				break;
			}
		}

		/*
		 * WaWmMemoryReadLatency:skl+,glk
		 *
		 * punit doesn't take into account the read latency so we need
		 * to add 2us to the various latency levels we retrieve from the
		 * punit when level 0 response data us 0us.
		 */
		if (wm[0] == 0) {
			wm[0] += 2;
			for (level = 1; level <= max_level; level++) {
				if (wm[level] == 0)
					break;
				wm[level] += 2;
			}
		}

		/*
		 * WA Level-0 adjustment for 16GB DIMMs: SKL+
		 * If we could not get dimm info enable this WA to prevent from
		 * any underrun. If not able to get Dimm info assume 16GB dimm
		 * to avoid any underrun.
		 */
		if (dev_priv->dram_info.is_16gb_dimm)
			wm[0] += 1;

	} else if (IS_HASWELL(dev_priv) || IS_BROADWELL(dev_priv)) {
		u64 sskpd = intel_uncore_read64(uncore, MCH_SSKPD);

		wm[0] = (sskpd >> 56) & 0xFF;
		if (wm[0] == 0)
			wm[0] = sskpd & 0xF;
		wm[1] = (sskpd >> 4) & 0xFF;
		wm[2] = (sskpd >> 12) & 0xFF;
		wm[3] = (sskpd >> 20) & 0x1FF;
		wm[4] = (sskpd >> 32) & 0x1FF;
	} else if (INTEL_GEN(dev_priv) >= 6) {
		u32 sskpd = intel_uncore_read(uncore, MCH_SSKPD);

		wm[0] = (sskpd >> SSKPD_WM0_SHIFT) & SSKPD_WM_MASK;
		wm[1] = (sskpd >> SSKPD_WM1_SHIFT) & SSKPD_WM_MASK;
		wm[2] = (sskpd >> SSKPD_WM2_SHIFT) & SSKPD_WM_MASK;
		wm[3] = (sskpd >> SSKPD_WM3_SHIFT) & SSKPD_WM_MASK;
	} else if (INTEL_GEN(dev_priv) >= 5) {
		u32 mltr = intel_uncore_read(uncore, MLTR_ILK);

		/* ILK primary LP0 latency is 700 ns */
		wm[0] = 7;
		wm[1] = (mltr >> MLTR_WM1_SHIFT) & ILK_SRLT_MASK;
		wm[2] = (mltr >> MLTR_WM2_SHIFT) & ILK_SRLT_MASK;
	} else {
		MISSING_CASE(INTEL_DEVID(dev_priv));
	}
}

static void intel_fixup_spr_wm_latency(struct drm_i915_private *dev_priv,
				       u16 wm[5])
{
	/* ILK sprite LP0 latency is 1300 ns */
	if (IS_GEN(dev_priv, 5))
		wm[0] = 13;
}

static void intel_fixup_cur_wm_latency(struct drm_i915_private *dev_priv,
				       u16 wm[5])
{
	/* ILK cursor LP0 latency is 1300 ns */
	if (IS_GEN(dev_priv, 5))
		wm[0] = 13;
}

int ilk_wm_max_level(const struct drm_i915_private *dev_priv)
{
	/* how many WM levels are we expecting */
	if (INTEL_GEN(dev_priv) >= 9)
		return 7;
	else if (IS_HASWELL(dev_priv) || IS_BROADWELL(dev_priv))
		return 4;
	else if (INTEL_GEN(dev_priv) >= 6)
		return 3;
	else
		return 2;
}

static void intel_print_wm_latency(struct drm_i915_private *dev_priv,
				   const char *name,
				   const u16 wm[8])
{
	int level, max_level = ilk_wm_max_level(dev_priv);

	for (level = 0; level <= max_level; level++) {
		unsigned int latency = wm[level];

		if (latency == 0) {
			drm_dbg_kms(&dev_priv->drm,
				    "%s WM%d latency not provided\n",
				    name, level);
			continue;
		}

		/*
		 * - latencies are in us on gen9.
		 * - before then, WM1+ latency values are in 0.5us units
		 */
		if (INTEL_GEN(dev_priv) >= 9)
			latency *= 10;
		else if (level > 0)
			latency *= 5;

		drm_dbg_kms(&dev_priv->drm,
			    "%s WM%d latency %u (%u.%u usec)\n", name, level,
			    wm[level], latency / 10, latency % 10);
	}
}

static bool ilk_increase_wm_latency(struct drm_i915_private *dev_priv,
				    u16 wm[5], u16 min)
{
	int level, max_level = ilk_wm_max_level(dev_priv);

	if (wm[0] >= min)
		return false;

	wm[0] = max(wm[0], min);
	for (level = 1; level <= max_level; level++)
		wm[level] = max_t(u16, wm[level], DIV_ROUND_UP(min, 5));

	return true;
}

static void snb_wm_latency_quirk(struct drm_i915_private *dev_priv)
{
	bool changed;

	/*
	 * The BIOS provided WM memory latency values are often
	 * inadequate for high resolution displays. Adjust them.
	 */
	changed = ilk_increase_wm_latency(dev_priv, dev_priv->wm.pri_latency, 12) |
		ilk_increase_wm_latency(dev_priv, dev_priv->wm.spr_latency, 12) |
		ilk_increase_wm_latency(dev_priv, dev_priv->wm.cur_latency, 12);

	if (!changed)
		return;

	drm_dbg_kms(&dev_priv->drm,
		    "WM latency values increased to avoid potential underruns\n");
	intel_print_wm_latency(dev_priv, "Primary", dev_priv->wm.pri_latency);
	intel_print_wm_latency(dev_priv, "Sprite", dev_priv->wm.spr_latency);
	intel_print_wm_latency(dev_priv, "Cursor", dev_priv->wm.cur_latency);
}

static void snb_wm_lp3_irq_quirk(struct drm_i915_private *dev_priv)
{
	/*
	 * On some SNB machines (Thinkpad X220 Tablet at least)
	 * LP3 usage can cause vblank interrupts to be lost.
	 * The DEIIR bit will go high but it looks like the CPU
	 * never gets interrupted.
	 *
	 * It's not clear whether other interrupt source could
	 * be affected or if this is somehow limited to vblank
	 * interrupts only. To play it safe we disable LP3
	 * watermarks entirely.
	 */
	if (dev_priv->wm.pri_latency[3] == 0 &&
	    dev_priv->wm.spr_latency[3] == 0 &&
	    dev_priv->wm.cur_latency[3] == 0)
		return;

	dev_priv->wm.pri_latency[3] = 0;
	dev_priv->wm.spr_latency[3] = 0;
	dev_priv->wm.cur_latency[3] = 0;

	drm_dbg_kms(&dev_priv->drm,
		    "LP3 watermarks disabled due to potential for lost interrupts\n");
	intel_print_wm_latency(dev_priv, "Primary", dev_priv->wm.pri_latency);
	intel_print_wm_latency(dev_priv, "Sprite", dev_priv->wm.spr_latency);
	intel_print_wm_latency(dev_priv, "Cursor", dev_priv->wm.cur_latency);
}

static void ilk_setup_wm_latency(struct drm_i915_private *dev_priv)
{
	intel_read_wm_latency(dev_priv, dev_priv->wm.pri_latency);

	memcpy(dev_priv->wm.spr_latency, dev_priv->wm.pri_latency,
	       sizeof(dev_priv->wm.pri_latency));
	memcpy(dev_priv->wm.cur_latency, dev_priv->wm.pri_latency,
	       sizeof(dev_priv->wm.pri_latency));

	intel_fixup_spr_wm_latency(dev_priv, dev_priv->wm.spr_latency);
	intel_fixup_cur_wm_latency(dev_priv, dev_priv->wm.cur_latency);

	intel_print_wm_latency(dev_priv, "Primary", dev_priv->wm.pri_latency);
	intel_print_wm_latency(dev_priv, "Sprite", dev_priv->wm.spr_latency);
	intel_print_wm_latency(dev_priv, "Cursor", dev_priv->wm.cur_latency);

	if (IS_GEN(dev_priv, 6)) {
		snb_wm_latency_quirk(dev_priv);
		snb_wm_lp3_irq_quirk(dev_priv);
	}
}

static void skl_setup_wm_latency(struct drm_i915_private *dev_priv)
{
	intel_read_wm_latency(dev_priv, dev_priv->wm.skl_latency);
	intel_print_wm_latency(dev_priv, "Gen9 Plane", dev_priv->wm.skl_latency);
}

static bool ilk_validate_pipe_wm(const struct drm_i915_private *dev_priv,
				 struct intel_pipe_wm *pipe_wm)
{
	/* LP0 watermark maximums depend on this pipe alone */
	const struct intel_wm_config config = {
		.num_pipes_active = 1,
		.sprites_enabled = pipe_wm->sprites_enabled,
		.sprites_scaled = pipe_wm->sprites_scaled,
	};
	struct ilk_wm_maximums max;

	/* LP0 watermarks always use 1/2 DDB partitioning */
	ilk_compute_wm_maximums(dev_priv, 0, &config, INTEL_DDB_PART_1_2, &max);

	/* At least LP0 must be valid */
	if (!ilk_validate_wm_level(0, &max, &pipe_wm->wm[0])) {
		drm_dbg_kms(&dev_priv->drm, "LP0 watermark invalid\n");
		return false;
	}

	return true;
}

/* Compute new watermarks for the pipe */
static int ilk_compute_pipe_wm(struct intel_crtc_state *crtc_state)
{
	struct drm_i915_private *dev_priv = to_i915(crtc_state->uapi.crtc->dev);
<<<<<<< HEAD
	struct intel_crtc *intel_crtc = to_intel_crtc(crtc_state->uapi.crtc);
=======
	struct intel_crtc *crtc = to_intel_crtc(crtc_state->uapi.crtc);
>>>>>>> 04d5ce62
	struct intel_pipe_wm *pipe_wm;
	struct intel_plane *plane;
	const struct intel_plane_state *plane_state;
	const struct intel_plane_state *pristate = NULL;
	const struct intel_plane_state *sprstate = NULL;
	const struct intel_plane_state *curstate = NULL;
	int level, max_level = ilk_wm_max_level(dev_priv), usable_level;
	struct ilk_wm_maximums max;

	pipe_wm = &crtc_state->wm.ilk.optimal;

	intel_atomic_crtc_state_for_each_plane_state(plane, plane_state, crtc_state) {
		if (plane->base.type == DRM_PLANE_TYPE_PRIMARY)
			pristate = plane_state;
		else if (plane->base.type == DRM_PLANE_TYPE_OVERLAY)
			sprstate = plane_state;
		else if (plane->base.type == DRM_PLANE_TYPE_CURSOR)
			curstate = plane_state;
	}

	pipe_wm->pipe_enabled = crtc_state->hw.active;
	if (sprstate) {
		pipe_wm->sprites_enabled = sprstate->uapi.visible;
		pipe_wm->sprites_scaled = sprstate->uapi.visible &&
			(drm_rect_width(&sprstate->uapi.dst) != drm_rect_width(&sprstate->uapi.src) >> 16 ||
			 drm_rect_height(&sprstate->uapi.dst) != drm_rect_height(&sprstate->uapi.src) >> 16);
	}

	usable_level = max_level;

	/* ILK/SNB: LP2+ watermarks only w/o sprites */
	if (INTEL_GEN(dev_priv) <= 6 && pipe_wm->sprites_enabled)
		usable_level = 1;

	/* ILK/SNB/IVB: LP1+ watermarks only w/o scaling */
	if (pipe_wm->sprites_scaled)
		usable_level = 0;

	memset(&pipe_wm->wm, 0, sizeof(pipe_wm->wm));
	ilk_compute_wm_level(dev_priv, crtc, 0, crtc_state,
			     pristate, sprstate, curstate, &pipe_wm->wm[0]);

	if (!ilk_validate_pipe_wm(dev_priv, pipe_wm))
		return -EINVAL;

	ilk_compute_wm_reg_maximums(dev_priv, 1, &max);

	for (level = 1; level <= usable_level; level++) {
		struct intel_wm_level *wm = &pipe_wm->wm[level];

		ilk_compute_wm_level(dev_priv, crtc, level, crtc_state,
				     pristate, sprstate, curstate, wm);

		/*
		 * Disable any watermark level that exceeds the
		 * register maximums since such watermarks are
		 * always invalid.
		 */
		if (!ilk_validate_wm_level(level, &max, wm)) {
			memset(wm, 0, sizeof(*wm));
			break;
		}
	}

	return 0;
}

/*
 * Build a set of 'intermediate' watermark values that satisfy both the old
 * state and the new state.  These can be programmed to the hardware
 * immediately.
 */
static int ilk_compute_intermediate_wm(struct intel_crtc_state *newstate)
{
	struct intel_crtc *intel_crtc = to_intel_crtc(newstate->uapi.crtc);
	struct drm_i915_private *dev_priv = to_i915(intel_crtc->base.dev);
	struct intel_pipe_wm *a = &newstate->wm.ilk.intermediate;
	struct intel_atomic_state *intel_state =
		to_intel_atomic_state(newstate->uapi.state);
	const struct intel_crtc_state *oldstate =
		intel_atomic_get_old_crtc_state(intel_state, intel_crtc);
	const struct intel_pipe_wm *b = &oldstate->wm.ilk.optimal;
	int level, max_level = ilk_wm_max_level(dev_priv);

	/*
	 * Start with the final, target watermarks, then combine with the
	 * currently active watermarks to get values that are safe both before
	 * and after the vblank.
	 */
	*a = newstate->wm.ilk.optimal;
	if (!newstate->hw.active || drm_atomic_crtc_needs_modeset(&newstate->uapi) ||
	    intel_state->skip_intermediate_wm)
		return 0;

	a->pipe_enabled |= b->pipe_enabled;
	a->sprites_enabled |= b->sprites_enabled;
	a->sprites_scaled |= b->sprites_scaled;

	for (level = 0; level <= max_level; level++) {
		struct intel_wm_level *a_wm = &a->wm[level];
		const struct intel_wm_level *b_wm = &b->wm[level];

		a_wm->enable &= b_wm->enable;
		a_wm->pri_val = max(a_wm->pri_val, b_wm->pri_val);
		a_wm->spr_val = max(a_wm->spr_val, b_wm->spr_val);
		a_wm->cur_val = max(a_wm->cur_val, b_wm->cur_val);
		a_wm->fbc_val = max(a_wm->fbc_val, b_wm->fbc_val);
	}

	/*
	 * We need to make sure that these merged watermark values are
	 * actually a valid configuration themselves.  If they're not,
	 * there's no safe way to transition from the old state to
	 * the new state, so we need to fail the atomic transaction.
	 */
	if (!ilk_validate_pipe_wm(dev_priv, a))
		return -EINVAL;

	/*
	 * If our intermediate WM are identical to the final WM, then we can
	 * omit the post-vblank programming; only update if it's different.
	 */
	if (memcmp(a, &newstate->wm.ilk.optimal, sizeof(*a)) != 0)
		newstate->wm.need_postvbl_update = true;

	return 0;
}

/*
 * Merge the watermarks from all active pipes for a specific level.
 */
static void ilk_merge_wm_level(struct drm_i915_private *dev_priv,
			       int level,
			       struct intel_wm_level *ret_wm)
{
	const struct intel_crtc *intel_crtc;

	ret_wm->enable = true;

	for_each_intel_crtc(&dev_priv->drm, intel_crtc) {
		const struct intel_pipe_wm *active = &intel_crtc->wm.active.ilk;
		const struct intel_wm_level *wm = &active->wm[level];

		if (!active->pipe_enabled)
			continue;

		/*
		 * The watermark values may have been used in the past,
		 * so we must maintain them in the registers for some
		 * time even if the level is now disabled.
		 */
		if (!wm->enable)
			ret_wm->enable = false;

		ret_wm->pri_val = max(ret_wm->pri_val, wm->pri_val);
		ret_wm->spr_val = max(ret_wm->spr_val, wm->spr_val);
		ret_wm->cur_val = max(ret_wm->cur_val, wm->cur_val);
		ret_wm->fbc_val = max(ret_wm->fbc_val, wm->fbc_val);
	}
}

/*
 * Merge all low power watermarks for all active pipes.
 */
static void ilk_wm_merge(struct drm_i915_private *dev_priv,
			 const struct intel_wm_config *config,
			 const struct ilk_wm_maximums *max,
			 struct intel_pipe_wm *merged)
{
	int level, max_level = ilk_wm_max_level(dev_priv);
	int last_enabled_level = max_level;

	/* ILK/SNB/IVB: LP1+ watermarks only w/ single pipe */
	if ((INTEL_GEN(dev_priv) <= 6 || IS_IVYBRIDGE(dev_priv)) &&
	    config->num_pipes_active > 1)
		last_enabled_level = 0;

	/* ILK: FBC WM must be disabled always */
	merged->fbc_wm_enabled = INTEL_GEN(dev_priv) >= 6;

	/* merge each WM1+ level */
	for (level = 1; level <= max_level; level++) {
		struct intel_wm_level *wm = &merged->wm[level];

		ilk_merge_wm_level(dev_priv, level, wm);

		if (level > last_enabled_level)
			wm->enable = false;
		else if (!ilk_validate_wm_level(level, max, wm))
			/* make sure all following levels get disabled */
			last_enabled_level = level - 1;

		/*
		 * The spec says it is preferred to disable
		 * FBC WMs instead of disabling a WM level.
		 */
		if (wm->fbc_val > max->fbc) {
			if (wm->enable)
				merged->fbc_wm_enabled = false;
			wm->fbc_val = 0;
		}
	}

	/* ILK: LP2+ must be disabled when FBC WM is disabled but FBC enabled */
	/*
	 * FIXME this is racy. FBC might get enabled later.
	 * What we should check here is whether FBC can be
	 * enabled sometime later.
	 */
	if (IS_GEN(dev_priv, 5) && !merged->fbc_wm_enabled &&
	    intel_fbc_is_active(dev_priv)) {
		for (level = 2; level <= max_level; level++) {
			struct intel_wm_level *wm = &merged->wm[level];

			wm->enable = false;
		}
	}
}

static int ilk_wm_lp_to_level(int wm_lp, const struct intel_pipe_wm *pipe_wm)
{
	/* LP1,LP2,LP3 levels are either 1,2,3 or 1,3,4 */
	return wm_lp + (wm_lp >= 2 && pipe_wm->wm[4].enable);
}

/* The value we need to program into the WM_LPx latency field */
static unsigned int ilk_wm_lp_latency(struct drm_i915_private *dev_priv,
				      int level)
{
	if (IS_HASWELL(dev_priv) || IS_BROADWELL(dev_priv))
		return 2 * level;
	else
		return dev_priv->wm.pri_latency[level];
}

static void ilk_compute_wm_results(struct drm_i915_private *dev_priv,
				   const struct intel_pipe_wm *merged,
				   enum intel_ddb_partitioning partitioning,
				   struct ilk_wm_values *results)
{
	struct intel_crtc *intel_crtc;
	int level, wm_lp;

	results->enable_fbc_wm = merged->fbc_wm_enabled;
	results->partitioning = partitioning;

	/* LP1+ register values */
	for (wm_lp = 1; wm_lp <= 3; wm_lp++) {
		const struct intel_wm_level *r;

		level = ilk_wm_lp_to_level(wm_lp, merged);

		r = &merged->wm[level];

		/*
		 * Maintain the watermark values even if the level is
		 * disabled. Doing otherwise could cause underruns.
		 */
		results->wm_lp[wm_lp - 1] =
			(ilk_wm_lp_latency(dev_priv, level) << WM1_LP_LATENCY_SHIFT) |
			(r->pri_val << WM1_LP_SR_SHIFT) |
			r->cur_val;

		if (r->enable)
			results->wm_lp[wm_lp - 1] |= WM1_LP_SR_EN;

		if (INTEL_GEN(dev_priv) >= 8)
			results->wm_lp[wm_lp - 1] |=
				r->fbc_val << WM1_LP_FBC_SHIFT_BDW;
		else
			results->wm_lp[wm_lp - 1] |=
				r->fbc_val << WM1_LP_FBC_SHIFT;

		/*
		 * Always set WM1S_LP_EN when spr_val != 0, even if the
		 * level is disabled. Doing otherwise could cause underruns.
		 */
		if (INTEL_GEN(dev_priv) <= 6 && r->spr_val) {
			drm_WARN_ON(&dev_priv->drm, wm_lp != 1);
			results->wm_lp_spr[wm_lp - 1] = WM1S_LP_EN | r->spr_val;
		} else
			results->wm_lp_spr[wm_lp - 1] = r->spr_val;
	}

	/* LP0 register values */
	for_each_intel_crtc(&dev_priv->drm, intel_crtc) {
		enum pipe pipe = intel_crtc->pipe;
		const struct intel_pipe_wm *pipe_wm = &intel_crtc->wm.active.ilk;
		const struct intel_wm_level *r = &pipe_wm->wm[0];

		if (drm_WARN_ON(&dev_priv->drm, !r->enable))
			continue;

		results->wm_pipe[pipe] =
			(r->pri_val << WM0_PIPE_PLANE_SHIFT) |
			(r->spr_val << WM0_PIPE_SPRITE_SHIFT) |
			r->cur_val;
	}
}

/* Find the result with the highest level enabled. Check for enable_fbc_wm in
 * case both are at the same level. Prefer r1 in case they're the same. */
static struct intel_pipe_wm *
ilk_find_best_result(struct drm_i915_private *dev_priv,
		     struct intel_pipe_wm *r1,
		     struct intel_pipe_wm *r2)
{
	int level, max_level = ilk_wm_max_level(dev_priv);
	int level1 = 0, level2 = 0;

	for (level = 1; level <= max_level; level++) {
		if (r1->wm[level].enable)
			level1 = level;
		if (r2->wm[level].enable)
			level2 = level;
	}

	if (level1 == level2) {
		if (r2->fbc_wm_enabled && !r1->fbc_wm_enabled)
			return r2;
		else
			return r1;
	} else if (level1 > level2) {
		return r1;
	} else {
		return r2;
	}
}

/* dirty bits used to track which watermarks need changes */
#define WM_DIRTY_PIPE(pipe) (1 << (pipe))
#define WM_DIRTY_LP(wm_lp) (1 << (15 + (wm_lp)))
#define WM_DIRTY_LP_ALL (WM_DIRTY_LP(1) | WM_DIRTY_LP(2) | WM_DIRTY_LP(3))
#define WM_DIRTY_FBC (1 << 24)
#define WM_DIRTY_DDB (1 << 25)

static unsigned int ilk_compute_wm_dirty(struct drm_i915_private *dev_priv,
					 const struct ilk_wm_values *old,
					 const struct ilk_wm_values *new)
{
	unsigned int dirty = 0;
	enum pipe pipe;
	int wm_lp;

	for_each_pipe(dev_priv, pipe) {
		if (old->wm_pipe[pipe] != new->wm_pipe[pipe]) {
			dirty |= WM_DIRTY_PIPE(pipe);
			/* Must disable LP1+ watermarks too */
			dirty |= WM_DIRTY_LP_ALL;
		}
	}

	if (old->enable_fbc_wm != new->enable_fbc_wm) {
		dirty |= WM_DIRTY_FBC;
		/* Must disable LP1+ watermarks too */
		dirty |= WM_DIRTY_LP_ALL;
	}

	if (old->partitioning != new->partitioning) {
		dirty |= WM_DIRTY_DDB;
		/* Must disable LP1+ watermarks too */
		dirty |= WM_DIRTY_LP_ALL;
	}

	/* LP1+ watermarks already deemed dirty, no need to continue */
	if (dirty & WM_DIRTY_LP_ALL)
		return dirty;

	/* Find the lowest numbered LP1+ watermark in need of an update... */
	for (wm_lp = 1; wm_lp <= 3; wm_lp++) {
		if (old->wm_lp[wm_lp - 1] != new->wm_lp[wm_lp - 1] ||
		    old->wm_lp_spr[wm_lp - 1] != new->wm_lp_spr[wm_lp - 1])
			break;
	}

	/* ...and mark it and all higher numbered LP1+ watermarks as dirty */
	for (; wm_lp <= 3; wm_lp++)
		dirty |= WM_DIRTY_LP(wm_lp);

	return dirty;
}

static bool _ilk_disable_lp_wm(struct drm_i915_private *dev_priv,
			       unsigned int dirty)
{
	struct ilk_wm_values *previous = &dev_priv->wm.hw;
	bool changed = false;

	if (dirty & WM_DIRTY_LP(3) && previous->wm_lp[2] & WM1_LP_SR_EN) {
		previous->wm_lp[2] &= ~WM1_LP_SR_EN;
		I915_WRITE(WM3_LP_ILK, previous->wm_lp[2]);
		changed = true;
	}
	if (dirty & WM_DIRTY_LP(2) && previous->wm_lp[1] & WM1_LP_SR_EN) {
		previous->wm_lp[1] &= ~WM1_LP_SR_EN;
		I915_WRITE(WM2_LP_ILK, previous->wm_lp[1]);
		changed = true;
	}
	if (dirty & WM_DIRTY_LP(1) && previous->wm_lp[0] & WM1_LP_SR_EN) {
		previous->wm_lp[0] &= ~WM1_LP_SR_EN;
		I915_WRITE(WM1_LP_ILK, previous->wm_lp[0]);
		changed = true;
	}

	/*
	 * Don't touch WM1S_LP_EN here.
	 * Doing so could cause underruns.
	 */

	return changed;
}

/*
 * The spec says we shouldn't write when we don't need, because every write
 * causes WMs to be re-evaluated, expending some power.
 */
static void ilk_write_wm_values(struct drm_i915_private *dev_priv,
				struct ilk_wm_values *results)
{
	struct ilk_wm_values *previous = &dev_priv->wm.hw;
	unsigned int dirty;
	u32 val;

	dirty = ilk_compute_wm_dirty(dev_priv, previous, results);
	if (!dirty)
		return;

	_ilk_disable_lp_wm(dev_priv, dirty);

	if (dirty & WM_DIRTY_PIPE(PIPE_A))
		I915_WRITE(WM0_PIPEA_ILK, results->wm_pipe[0]);
	if (dirty & WM_DIRTY_PIPE(PIPE_B))
		I915_WRITE(WM0_PIPEB_ILK, results->wm_pipe[1]);
	if (dirty & WM_DIRTY_PIPE(PIPE_C))
		I915_WRITE(WM0_PIPEC_IVB, results->wm_pipe[2]);

	if (dirty & WM_DIRTY_DDB) {
		if (IS_HASWELL(dev_priv) || IS_BROADWELL(dev_priv)) {
			val = I915_READ(WM_MISC);
			if (results->partitioning == INTEL_DDB_PART_1_2)
				val &= ~WM_MISC_DATA_PARTITION_5_6;
			else
				val |= WM_MISC_DATA_PARTITION_5_6;
			I915_WRITE(WM_MISC, val);
		} else {
			val = I915_READ(DISP_ARB_CTL2);
			if (results->partitioning == INTEL_DDB_PART_1_2)
				val &= ~DISP_DATA_PARTITION_5_6;
			else
				val |= DISP_DATA_PARTITION_5_6;
			I915_WRITE(DISP_ARB_CTL2, val);
		}
	}

	if (dirty & WM_DIRTY_FBC) {
		val = I915_READ(DISP_ARB_CTL);
		if (results->enable_fbc_wm)
			val &= ~DISP_FBC_WM_DIS;
		else
			val |= DISP_FBC_WM_DIS;
		I915_WRITE(DISP_ARB_CTL, val);
	}

	if (dirty & WM_DIRTY_LP(1) &&
	    previous->wm_lp_spr[0] != results->wm_lp_spr[0])
		I915_WRITE(WM1S_LP_ILK, results->wm_lp_spr[0]);

	if (INTEL_GEN(dev_priv) >= 7) {
		if (dirty & WM_DIRTY_LP(2) && previous->wm_lp_spr[1] != results->wm_lp_spr[1])
			I915_WRITE(WM2S_LP_IVB, results->wm_lp_spr[1]);
		if (dirty & WM_DIRTY_LP(3) && previous->wm_lp_spr[2] != results->wm_lp_spr[2])
			I915_WRITE(WM3S_LP_IVB, results->wm_lp_spr[2]);
	}

	if (dirty & WM_DIRTY_LP(1) && previous->wm_lp[0] != results->wm_lp[0])
		I915_WRITE(WM1_LP_ILK, results->wm_lp[0]);
	if (dirty & WM_DIRTY_LP(2) && previous->wm_lp[1] != results->wm_lp[1])
		I915_WRITE(WM2_LP_ILK, results->wm_lp[1]);
	if (dirty & WM_DIRTY_LP(3) && previous->wm_lp[2] != results->wm_lp[2])
		I915_WRITE(WM3_LP_ILK, results->wm_lp[2]);

	dev_priv->wm.hw = *results;
}

bool ilk_disable_lp_wm(struct drm_i915_private *dev_priv)
{
	return _ilk_disable_lp_wm(dev_priv, WM_DIRTY_LP_ALL);
}

u8 intel_enabled_dbuf_slices_mask(struct drm_i915_private *dev_priv)
{
	int i;
	int max_slices = INTEL_INFO(dev_priv)->num_supported_dbuf_slices;
	u8 enabled_slices_mask = 0;

	for (i = 0; i < max_slices; i++) {
		if (I915_READ(DBUF_CTL_S(i)) & DBUF_POWER_STATE)
			enabled_slices_mask |= BIT(i);
	}

	return enabled_slices_mask;
}

/*
 * FIXME: We still don't have the proper code detect if we need to apply the WA,
 * so assume we'll always need it in order to avoid underruns.
 */
static bool skl_needs_memory_bw_wa(struct drm_i915_private *dev_priv)
{
	return IS_GEN9_BC(dev_priv) || IS_BROXTON(dev_priv);
}

static bool
intel_has_sagv(struct drm_i915_private *dev_priv)
{
	/* HACK! */
	if (IS_GEN(dev_priv, 12))
		return false;

	return (IS_GEN9_BC(dev_priv) || INTEL_GEN(dev_priv) >= 10) &&
		dev_priv->sagv_status != I915_SAGV_NOT_CONTROLLED;
}

static void
skl_setup_sagv_block_time(struct drm_i915_private *dev_priv)
{
	if (INTEL_GEN(dev_priv) >= 12) {
		u32 val = 0;
		int ret;

		ret = sandybridge_pcode_read(dev_priv,
					     GEN12_PCODE_READ_SAGV_BLOCK_TIME_US,
					     &val, NULL);
		if (!ret) {
			dev_priv->sagv_block_time_us = val;
			return;
		}

		drm_dbg(&dev_priv->drm, "Couldn't read SAGV block time!\n");
	} else if (IS_GEN(dev_priv, 11)) {
		dev_priv->sagv_block_time_us = 10;
		return;
	} else if (IS_GEN(dev_priv, 10)) {
		dev_priv->sagv_block_time_us = 20;
		return;
	} else if (IS_GEN(dev_priv, 9)) {
		dev_priv->sagv_block_time_us = 30;
		return;
	} else {
		MISSING_CASE(INTEL_GEN(dev_priv));
	}

	/* Default to an unusable block time */
	dev_priv->sagv_block_time_us = -1;
}

/*
 * SAGV dynamically adjusts the system agent voltage and clock frequencies
 * depending on power and performance requirements. The display engine access
 * to system memory is blocked during the adjustment time. Because of the
 * blocking time, having this enabled can cause full system hangs and/or pipe
 * underruns if we don't meet all of the following requirements:
 *
 *  - <= 1 pipe enabled
 *  - All planes can enable watermarks for latencies >= SAGV engine block time
 *  - We're not using an interlaced display configuration
 */
int
intel_enable_sagv(struct drm_i915_private *dev_priv)
{
	int ret;

	if (!intel_has_sagv(dev_priv))
		return 0;

	if (dev_priv->sagv_status == I915_SAGV_ENABLED)
		return 0;

	drm_dbg_kms(&dev_priv->drm, "Enabling SAGV\n");
	ret = sandybridge_pcode_write(dev_priv, GEN9_PCODE_SAGV_CONTROL,
				      GEN9_SAGV_ENABLE);

	/* We don't need to wait for SAGV when enabling */

	/*
	 * Some skl systems, pre-release machines in particular,
	 * don't actually have SAGV.
	 */
	if (IS_SKYLAKE(dev_priv) && ret == -ENXIO) {
		drm_dbg(&dev_priv->drm, "No SAGV found on system, ignoring\n");
		dev_priv->sagv_status = I915_SAGV_NOT_CONTROLLED;
		return 0;
	} else if (ret < 0) {
		drm_err(&dev_priv->drm, "Failed to enable SAGV\n");
		return ret;
	}

	dev_priv->sagv_status = I915_SAGV_ENABLED;
	return 0;
}

int
intel_disable_sagv(struct drm_i915_private *dev_priv)
{
	int ret;

	if (!intel_has_sagv(dev_priv))
		return 0;

	if (dev_priv->sagv_status == I915_SAGV_DISABLED)
		return 0;

	drm_dbg_kms(&dev_priv->drm, "Disabling SAGV\n");
	/* bspec says to keep retrying for at least 1 ms */
	ret = skl_pcode_request(dev_priv, GEN9_PCODE_SAGV_CONTROL,
				GEN9_SAGV_DISABLE,
				GEN9_SAGV_IS_DISABLED, GEN9_SAGV_IS_DISABLED,
				1);
	/*
	 * Some skl systems, pre-release machines in particular,
	 * don't actually have SAGV.
	 */
	if (IS_SKYLAKE(dev_priv) && ret == -ENXIO) {
		drm_dbg(&dev_priv->drm, "No SAGV found on system, ignoring\n");
		dev_priv->sagv_status = I915_SAGV_NOT_CONTROLLED;
		return 0;
	} else if (ret < 0) {
		drm_err(&dev_priv->drm, "Failed to disable SAGV (%d)\n", ret);
		return ret;
	}

	dev_priv->sagv_status = I915_SAGV_DISABLED;
	return 0;
}

bool intel_can_enable_sagv(struct intel_atomic_state *state)
{
	struct drm_device *dev = state->base.dev;
	struct drm_i915_private *dev_priv = to_i915(dev);
	struct intel_crtc *crtc;
	struct intel_plane *plane;
	struct intel_crtc_state *crtc_state;
	enum pipe pipe;
	int level, latency;

	if (!intel_has_sagv(dev_priv))
		return false;

	/*
	 * If there are no active CRTCs, no additional checks need be performed
	 */
	if (hweight8(state->active_pipes) == 0)
		return true;

	/*
	 * SKL+ workaround: bspec recommends we disable SAGV when we have
	 * more then one pipe enabled
	 */
	if (hweight8(state->active_pipes) > 1)
		return false;

	/* Since we're now guaranteed to only have one active CRTC... */
	pipe = ffs(state->active_pipes) - 1;
	crtc = intel_get_crtc_for_pipe(dev_priv, pipe);
	crtc_state = to_intel_crtc_state(crtc->base.state);

	if (crtc_state->hw.adjusted_mode.flags & DRM_MODE_FLAG_INTERLACE)
		return false;

	for_each_intel_plane_on_crtc(dev, crtc, plane) {
		struct skl_plane_wm *wm =
			&crtc_state->wm.skl.optimal.planes[plane->id];

		/* Skip this plane if it's not enabled */
		if (!wm->wm[0].plane_en)
			continue;

		/* Find the highest enabled wm level for this plane */
		for (level = ilk_wm_max_level(dev_priv);
		     !wm->wm[level].plane_en; --level)
		     { }

		latency = dev_priv->wm.skl_latency[level];

		if (skl_needs_memory_bw_wa(dev_priv) &&
		    plane->base.state->fb->modifier ==
		    I915_FORMAT_MOD_X_TILED)
			latency += 15;

		/*
		 * If any of the planes on this pipe don't enable wm levels that
		 * incur memory latencies higher than sagv_block_time_us we
		 * can't enable SAGV.
		 */
		if (latency < dev_priv->sagv_block_time_us)
			return false;
	}

	return true;
}

/*
 * Calculate initial DBuf slice offset, based on slice size
 * and mask(i.e if slice size is 1024 and second slice is enabled
 * offset would be 1024)
 */
static unsigned int
icl_get_first_dbuf_slice_offset(u32 dbuf_slice_mask,
				u32 slice_size,
				u32 ddb_size)
{
	unsigned int offset = 0;

	if (!dbuf_slice_mask)
		return 0;

	offset = (ffs(dbuf_slice_mask) - 1) * slice_size;

	WARN_ON(offset >= ddb_size);
	return offset;
}

static u16 intel_get_ddb_size(struct drm_i915_private *dev_priv)
{
	u16 ddb_size = INTEL_INFO(dev_priv)->ddb_size;

	drm_WARN_ON(&dev_priv->drm, ddb_size == 0);

	if (INTEL_GEN(dev_priv) < 11)
		return ddb_size - 4; /* 4 blocks for bypass path allocation */

<<<<<<< HEAD
	adjusted_mode = &crtc_state->hw.adjusted_mode;
	total_data_bw = total_data_rate * drm_mode_vrefresh(adjusted_mode);

	/*
	 * 12GB/s is maximum BW supported by single DBuf slice.
	 *
	 * FIXME dbuf slice code is broken:
	 * - must wait for planes to stop using the slice before powering it off
	 * - plane straddling both slices is illegal in multi-pipe scenarios
	 * - should validate we stay within the hw bandwidth limits
	 */
	if (0 && (num_active > 1 || total_data_bw >= GBps(12))) {
		ddb->enabled_slices = 2;
	} else {
		ddb->enabled_slices = 1;
		ddb_size /= 2;
	}

=======
>>>>>>> 04d5ce62
	return ddb_size;
}

static u8 skl_compute_dbuf_slices(const struct intel_crtc_state *crtc_state,
				  u8 active_pipes);

static void
skl_ddb_get_pipe_allocation_limits(struct drm_i915_private *dev_priv,
				   const struct intel_crtc_state *crtc_state,
				   const u64 total_data_rate,
				   struct skl_ddb_entry *alloc, /* out */
				   int *num_active /* out */)
{
	struct drm_atomic_state *state = crtc_state->uapi.state;
	struct intel_atomic_state *intel_state = to_intel_atomic_state(state);
	struct drm_crtc *for_crtc = crtc_state->uapi.crtc;
	const struct intel_crtc *crtc;
	u32 pipe_width = 0, total_width_in_range = 0, width_before_pipe_in_range = 0;
	enum pipe for_pipe = to_intel_crtc(for_crtc)->pipe;
	u16 ddb_size;
	u32 ddb_range_size;
	u32 i;
<<<<<<< HEAD

	if (WARN_ON(!state) || !crtc_state->hw.active) {
=======
	u32 dbuf_slice_mask;
	u32 active_pipes;
	u32 offset;
	u32 slice_size;
	u32 total_slice_mask;
	u32 start, end;

	if (drm_WARN_ON(&dev_priv->drm, !state) || !crtc_state->hw.active) {
>>>>>>> 04d5ce62
		alloc->start = 0;
		alloc->end = 0;
		*num_active = hweight8(dev_priv->active_pipes);
		return;
	}

	if (intel_state->active_pipe_changes)
		active_pipes = intel_state->active_pipes;
	else
		active_pipes = dev_priv->active_pipes;

	*num_active = hweight8(active_pipes);

	ddb_size = intel_get_ddb_size(dev_priv);

	slice_size = ddb_size / INTEL_INFO(dev_priv)->num_supported_dbuf_slices;

	/*
	 * If the state doesn't change the active CRTC's or there is no
	 * modeset request, then there's no need to recalculate;
	 * the existing pipe allocation limits should remain unchanged.
	 * Note that we're safe from racing commits since any racing commit
	 * that changes the active CRTC list or do modeset would need to
	 * grab _all_ crtc locks, including the one we currently hold.
	 */
	if (!intel_state->active_pipe_changes && !intel_state->modeset) {
		/*
		 * alloc may be cleared by clear_intel_crtc_state,
		 * copy from old state to be sure
		 */
		*alloc = to_intel_crtc_state(for_crtc->state)->wm.skl.ddb;
		return;
	}

	/*
	 * Get allowed DBuf slices for correspondent pipe and platform.
	 */
	dbuf_slice_mask = skl_compute_dbuf_slices(crtc_state, active_pipes);

	DRM_DEBUG_KMS("DBuf slice mask %x pipe %c active pipes %x\n",
		      dbuf_slice_mask,
		      pipe_name(for_pipe), active_pipes);

	/*
	 * Figure out at which DBuf slice we start, i.e if we start at Dbuf S2
	 * and slice size is 1024, the offset would be 1024
	 */
	offset = icl_get_first_dbuf_slice_offset(dbuf_slice_mask,
						 slice_size, ddb_size);

	/*
	 * Figure out total size of allowed DBuf slices, which is basically
	 * a number of allowed slices for that pipe multiplied by slice size.
	 * Inside of this
	 * range ddb entries are still allocated in proportion to display width.
	 */
	ddb_range_size = hweight8(dbuf_slice_mask) * slice_size;

	/*
	 * Watermark/ddb requirement highly depends upon width of the
	 * framebuffer, So instead of allocating DDB equally among pipes
	 * distribute DDB based on resolution/width of the display.
	 */
	total_slice_mask = dbuf_slice_mask;
	for_each_new_intel_crtc_in_state(intel_state, crtc, crtc_state, i) {
		const struct drm_display_mode *adjusted_mode =
			&crtc_state->hw.adjusted_mode;
		enum pipe pipe = crtc->pipe;
		int hdisplay, vdisplay;
		u32 pipe_dbuf_slice_mask;

<<<<<<< HEAD
		if (!crtc_state->hw.enable)
=======
		if (!crtc_state->hw.active)
			continue;

		pipe_dbuf_slice_mask = skl_compute_dbuf_slices(crtc_state,
							       active_pipes);

		/*
		 * According to BSpec pipe can share one dbuf slice with another
		 * pipes or pipe can use multiple dbufs, in both cases we
		 * account for other pipes only if they have exactly same mask.
		 * However we need to account how many slices we should enable
		 * in total.
		 */
		total_slice_mask |= pipe_dbuf_slice_mask;

		/*
		 * Do not account pipes using other slice sets
		 * luckily as of current BSpec slice sets do not partially
		 * intersect(pipes share either same one slice or same slice set
		 * i.e no partial intersection), so it is enough to check for
		 * equality for now.
		 */
		if (dbuf_slice_mask != pipe_dbuf_slice_mask)
>>>>>>> 04d5ce62
			continue;

		drm_mode_get_hv_timing(adjusted_mode, &hdisplay, &vdisplay);

		total_width_in_range += hdisplay;

		if (pipe < for_pipe)
			width_before_pipe_in_range += hdisplay;
		else if (pipe == for_pipe)
			pipe_width = hdisplay;
	}

	/*
	 * FIXME: For now we always enable slice S1 as per
	 * the Bspec display initialization sequence.
	 */
	intel_state->enabled_dbuf_slices_mask = total_slice_mask | BIT(DBUF_S1);

	start = ddb_range_size * width_before_pipe_in_range / total_width_in_range;
	end = ddb_range_size *
		(width_before_pipe_in_range + pipe_width) / total_width_in_range;

	alloc->start = offset + start;
	alloc->end = offset + end;

	DRM_DEBUG_KMS("Pipe %d ddb %d-%d\n", for_pipe,
		      alloc->start, alloc->end);
	DRM_DEBUG_KMS("Enabled ddb slices mask %x num supported %d\n",
		      intel_state->enabled_dbuf_slices_mask,
		      INTEL_INFO(dev_priv)->num_supported_dbuf_slices);
}

static int skl_compute_wm_params(const struct intel_crtc_state *crtc_state,
				 int width, const struct drm_format_info *format,
				 u64 modifier, unsigned int rotation,
				 u32 plane_pixel_rate, struct skl_wm_params *wp,
				 int color_plane);
static void skl_compute_plane_wm(const struct intel_crtc_state *crtc_state,
				 int level,
				 const struct skl_wm_params *wp,
				 const struct skl_wm_level *result_prev,
				 struct skl_wm_level *result /* out */);

static unsigned int
skl_cursor_allocation(const struct intel_crtc_state *crtc_state,
		      int num_active)
{
	struct drm_i915_private *dev_priv = to_i915(crtc_state->uapi.crtc->dev);
	int level, max_level = ilk_wm_max_level(dev_priv);
	struct skl_wm_level wm = {};
	int ret, min_ddb_alloc = 0;
	struct skl_wm_params wp;

	ret = skl_compute_wm_params(crtc_state, 256,
				    drm_format_info(DRM_FORMAT_ARGB8888),
				    DRM_FORMAT_MOD_LINEAR,
				    DRM_MODE_ROTATE_0,
				    crtc_state->pixel_rate, &wp, 0);
	drm_WARN_ON(&dev_priv->drm, ret);

	for (level = 0; level <= max_level; level++) {
		skl_compute_plane_wm(crtc_state, level, &wp, &wm, &wm);
		if (wm.min_ddb_alloc == U16_MAX)
			break;

		min_ddb_alloc = wm.min_ddb_alloc;
	}

	return max(num_active == 1 ? 32 : 8, min_ddb_alloc);
}

static void skl_ddb_entry_init_from_hw(struct drm_i915_private *dev_priv,
				       struct skl_ddb_entry *entry, u32 reg)
{

	entry->start = reg & DDB_ENTRY_MASK;
	entry->end = (reg >> DDB_ENTRY_END_SHIFT) & DDB_ENTRY_MASK;

	if (entry->end)
		entry->end += 1;
}

static void
skl_ddb_get_hw_plane_state(struct drm_i915_private *dev_priv,
			   const enum pipe pipe,
			   const enum plane_id plane_id,
			   struct skl_ddb_entry *ddb_y,
			   struct skl_ddb_entry *ddb_uv)
{
	u32 val, val2;
	u32 fourcc = 0;

	/* Cursor doesn't support NV12/planar, so no extra calculation needed */
	if (plane_id == PLANE_CURSOR) {
		val = I915_READ(CUR_BUF_CFG(pipe));
		skl_ddb_entry_init_from_hw(dev_priv, ddb_y, val);
		return;
	}

	val = I915_READ(PLANE_CTL(pipe, plane_id));

	/* No DDB allocated for disabled planes */
	if (val & PLANE_CTL_ENABLE)
		fourcc = skl_format_to_fourcc(val & PLANE_CTL_FORMAT_MASK,
					      val & PLANE_CTL_ORDER_RGBX,
					      val & PLANE_CTL_ALPHA_MASK);

	if (INTEL_GEN(dev_priv) >= 11) {
		val = I915_READ(PLANE_BUF_CFG(pipe, plane_id));
		skl_ddb_entry_init_from_hw(dev_priv, ddb_y, val);
	} else {
		val = I915_READ(PLANE_BUF_CFG(pipe, plane_id));
		val2 = I915_READ(PLANE_NV12_BUF_CFG(pipe, plane_id));

		if (fourcc &&
		    drm_format_info_is_yuv_semiplanar(drm_format_info(fourcc)))
			swap(val, val2);

		skl_ddb_entry_init_from_hw(dev_priv, ddb_y, val);
		skl_ddb_entry_init_from_hw(dev_priv, ddb_uv, val2);
	}
}

void skl_pipe_ddb_get_hw_state(struct intel_crtc *crtc,
			       struct skl_ddb_entry *ddb_y,
			       struct skl_ddb_entry *ddb_uv)
{
	struct drm_i915_private *dev_priv = to_i915(crtc->base.dev);
	enum intel_display_power_domain power_domain;
	enum pipe pipe = crtc->pipe;
	intel_wakeref_t wakeref;
	enum plane_id plane_id;

	power_domain = POWER_DOMAIN_PIPE(pipe);
	wakeref = intel_display_power_get_if_enabled(dev_priv, power_domain);
	if (!wakeref)
		return;

	for_each_plane_id_on_crtc(crtc, plane_id)
		skl_ddb_get_hw_plane_state(dev_priv, pipe,
					   plane_id,
					   &ddb_y[plane_id],
					   &ddb_uv[plane_id]);

	intel_display_power_put(dev_priv, power_domain, wakeref);
}

void skl_ddb_get_hw_state(struct drm_i915_private *dev_priv)
{
	dev_priv->enabled_dbuf_slices_mask =
				intel_enabled_dbuf_slices_mask(dev_priv);
}

/*
 * Determines the downscale amount of a plane for the purposes of watermark calculations.
 * The bspec defines downscale amount as:
 *
 * """
 * Horizontal down scale amount = maximum[1, Horizontal source size /
 *                                           Horizontal destination size]
 * Vertical down scale amount = maximum[1, Vertical source size /
 *                                         Vertical destination size]
 * Total down scale amount = Horizontal down scale amount *
 *                           Vertical down scale amount
 * """
 *
 * Return value is provided in 16.16 fixed point form to retain fractional part.
 * Caller should take care of dividing & rounding off the value.
 */
static uint_fixed_16_16_t
skl_plane_downscale_amount(const struct intel_crtc_state *crtc_state,
			   const struct intel_plane_state *plane_state)
{
	u32 src_w, src_h, dst_w, dst_h;
	uint_fixed_16_16_t fp_w_ratio, fp_h_ratio;
	uint_fixed_16_16_t downscale_h, downscale_w;

	if (WARN_ON(!intel_wm_plane_visible(crtc_state, plane_state)))
		return u32_to_fixed16(0);

	/*
	 * Src coordinates are already rotated by 270 degrees for
	 * the 90/270 degree plane rotation cases (to match the
	 * GTT mapping), hence no need to account for rotation here.
	 *
	 * n.b., src is 16.16 fixed point, dst is whole integer.
	 */
	src_w = drm_rect_width(&plane_state->uapi.src) >> 16;
	src_h = drm_rect_height(&plane_state->uapi.src) >> 16;
	dst_w = drm_rect_width(&plane_state->uapi.dst);
	dst_h = drm_rect_height(&plane_state->uapi.dst);

	fp_w_ratio = div_fixed16(src_w, dst_w);
	fp_h_ratio = div_fixed16(src_h, dst_h);
	downscale_w = max_fixed16(fp_w_ratio, u32_to_fixed16(1));
	downscale_h = max_fixed16(fp_h_ratio, u32_to_fixed16(1));

	return mul_fixed16(downscale_w, downscale_h);
}

struct dbuf_slice_conf_entry {
	u8 active_pipes;
	u8 dbuf_mask[I915_MAX_PIPES];
};

/*
 * Table taken from Bspec 12716
 * Pipes do have some preferred DBuf slice affinity,
 * plus there are some hardcoded requirements on how
 * those should be distributed for multipipe scenarios.
 * For more DBuf slices algorithm can get even more messy
 * and less readable, so decided to use a table almost
 * as is from BSpec itself - that way it is at least easier
 * to compare, change and check.
 */
static const struct dbuf_slice_conf_entry icl_allowed_dbufs[] =
/* Autogenerated with igt/tools/intel_dbuf_map tool: */
{
	{
		.active_pipes = BIT(PIPE_A),
		.dbuf_mask = {
			[PIPE_A] = BIT(DBUF_S1),
		},
	},
	{
		.active_pipes = BIT(PIPE_B),
		.dbuf_mask = {
			[PIPE_B] = BIT(DBUF_S1),
		},
	},
	{
		.active_pipes = BIT(PIPE_A) | BIT(PIPE_B),
		.dbuf_mask = {
			[PIPE_A] = BIT(DBUF_S1),
			[PIPE_B] = BIT(DBUF_S2),
		},
	},
	{
		.active_pipes = BIT(PIPE_C),
		.dbuf_mask = {
			[PIPE_C] = BIT(DBUF_S2),
		},
	},
	{
		.active_pipes = BIT(PIPE_A) | BIT(PIPE_C),
		.dbuf_mask = {
			[PIPE_A] = BIT(DBUF_S1),
			[PIPE_C] = BIT(DBUF_S2),
		},
	},
	{
		.active_pipes = BIT(PIPE_B) | BIT(PIPE_C),
		.dbuf_mask = {
			[PIPE_B] = BIT(DBUF_S1),
			[PIPE_C] = BIT(DBUF_S2),
		},
	},
	{
		.active_pipes = BIT(PIPE_A) | BIT(PIPE_B) | BIT(PIPE_C),
		.dbuf_mask = {
			[PIPE_A] = BIT(DBUF_S1),
			[PIPE_B] = BIT(DBUF_S1),
			[PIPE_C] = BIT(DBUF_S2),
		},
	},
	{}
};

/*
 * Table taken from Bspec 49255
 * Pipes do have some preferred DBuf slice affinity,
 * plus there are some hardcoded requirements on how
 * those should be distributed for multipipe scenarios.
 * For more DBuf slices algorithm can get even more messy
 * and less readable, so decided to use a table almost
 * as is from BSpec itself - that way it is at least easier
 * to compare, change and check.
 */
static const struct dbuf_slice_conf_entry tgl_allowed_dbufs[] =
/* Autogenerated with igt/tools/intel_dbuf_map tool: */
{
	{
		.active_pipes = BIT(PIPE_A),
		.dbuf_mask = {
			[PIPE_A] = BIT(DBUF_S1) | BIT(DBUF_S2),
		},
	},
	{
		.active_pipes = BIT(PIPE_B),
		.dbuf_mask = {
			[PIPE_B] = BIT(DBUF_S1) | BIT(DBUF_S2),
		},
	},
	{
		.active_pipes = BIT(PIPE_A) | BIT(PIPE_B),
		.dbuf_mask = {
			[PIPE_A] = BIT(DBUF_S2),
			[PIPE_B] = BIT(DBUF_S1),
		},
	},
	{
		.active_pipes = BIT(PIPE_C),
		.dbuf_mask = {
			[PIPE_C] = BIT(DBUF_S2) | BIT(DBUF_S1),
		},
	},
	{
		.active_pipes = BIT(PIPE_A) | BIT(PIPE_C),
		.dbuf_mask = {
			[PIPE_A] = BIT(DBUF_S1),
			[PIPE_C] = BIT(DBUF_S2),
		},
	},
	{
		.active_pipes = BIT(PIPE_B) | BIT(PIPE_C),
		.dbuf_mask = {
			[PIPE_B] = BIT(DBUF_S1),
			[PIPE_C] = BIT(DBUF_S2),
		},
	},
	{
		.active_pipes = BIT(PIPE_A) | BIT(PIPE_B) | BIT(PIPE_C),
		.dbuf_mask = {
			[PIPE_A] = BIT(DBUF_S1),
			[PIPE_B] = BIT(DBUF_S1),
			[PIPE_C] = BIT(DBUF_S2),
		},
	},
	{
		.active_pipes = BIT(PIPE_D),
		.dbuf_mask = {
			[PIPE_D] = BIT(DBUF_S2) | BIT(DBUF_S1),
		},
	},
	{
		.active_pipes = BIT(PIPE_A) | BIT(PIPE_D),
		.dbuf_mask = {
			[PIPE_A] = BIT(DBUF_S1),
			[PIPE_D] = BIT(DBUF_S2),
		},
	},
	{
		.active_pipes = BIT(PIPE_B) | BIT(PIPE_D),
		.dbuf_mask = {
			[PIPE_B] = BIT(DBUF_S1),
			[PIPE_D] = BIT(DBUF_S2),
		},
	},
	{
		.active_pipes = BIT(PIPE_A) | BIT(PIPE_B) | BIT(PIPE_D),
		.dbuf_mask = {
			[PIPE_A] = BIT(DBUF_S1),
			[PIPE_B] = BIT(DBUF_S1),
			[PIPE_D] = BIT(DBUF_S2),
		},
	},
	{
		.active_pipes = BIT(PIPE_C) | BIT(PIPE_D),
		.dbuf_mask = {
			[PIPE_C] = BIT(DBUF_S1),
			[PIPE_D] = BIT(DBUF_S2),
		},
	},
	{
		.active_pipes = BIT(PIPE_A) | BIT(PIPE_C) | BIT(PIPE_D),
		.dbuf_mask = {
			[PIPE_A] = BIT(DBUF_S1),
			[PIPE_C] = BIT(DBUF_S2),
			[PIPE_D] = BIT(DBUF_S2),
		},
	},
	{
		.active_pipes = BIT(PIPE_B) | BIT(PIPE_C) | BIT(PIPE_D),
		.dbuf_mask = {
			[PIPE_B] = BIT(DBUF_S1),
			[PIPE_C] = BIT(DBUF_S2),
			[PIPE_D] = BIT(DBUF_S2),
		},
	},
	{
		.active_pipes = BIT(PIPE_A) | BIT(PIPE_B) | BIT(PIPE_C) | BIT(PIPE_D),
		.dbuf_mask = {
			[PIPE_A] = BIT(DBUF_S1),
			[PIPE_B] = BIT(DBUF_S1),
			[PIPE_C] = BIT(DBUF_S2),
			[PIPE_D] = BIT(DBUF_S2),
		},
	},
	{}
};

static u8 compute_dbuf_slices(enum pipe pipe, u8 active_pipes,
			      const struct dbuf_slice_conf_entry *dbuf_slices)
{
	int i;

	for (i = 0; i < dbuf_slices[i].active_pipes; i++) {
		if (dbuf_slices[i].active_pipes == active_pipes)
			return dbuf_slices[i].dbuf_mask[pipe];
	}
	return 0;
}

/*
 * This function finds an entry with same enabled pipe configuration and
 * returns correspondent DBuf slice mask as stated in BSpec for particular
 * platform.
 */
static u8 icl_compute_dbuf_slices(enum pipe pipe, u8 active_pipes)
{
	/*
	 * FIXME: For ICL this is still a bit unclear as prev BSpec revision
	 * required calculating "pipe ratio" in order to determine
	 * if one or two slices can be used for single pipe configurations
	 * as additional constraint to the existing table.
	 * However based on recent info, it should be not "pipe ratio"
	 * but rather ratio between pixel_rate and cdclk with additional
	 * constants, so for now we are using only table until this is
	 * clarified. Also this is the reason why crtc_state param is
	 * still here - we will need it once those additional constraints
	 * pop up.
	 */
	return compute_dbuf_slices(pipe, active_pipes, icl_allowed_dbufs);
}

static u8 tgl_compute_dbuf_slices(enum pipe pipe, u8 active_pipes)
{
	return compute_dbuf_slices(pipe, active_pipes, tgl_allowed_dbufs);
}

static u8 skl_compute_dbuf_slices(const struct intel_crtc_state *crtc_state,
				  u8 active_pipes)
{
	struct intel_crtc *crtc = to_intel_crtc(crtc_state->uapi.crtc);
	struct drm_i915_private *dev_priv = to_i915(crtc->base.dev);
	enum pipe pipe = crtc->pipe;

	if (IS_GEN(dev_priv, 12))
		return tgl_compute_dbuf_slices(pipe, active_pipes);
	else if (IS_GEN(dev_priv, 11))
		return icl_compute_dbuf_slices(pipe, active_pipes);
	/*
	 * For anything else just return one slice yet.
	 * Should be extended for other platforms.
	 */
	return BIT(DBUF_S1);
}

static u64
skl_plane_relative_data_rate(const struct intel_crtc_state *crtc_state,
			     const struct intel_plane_state *plane_state,
			     int color_plane)
{
	struct intel_plane *plane = to_intel_plane(plane_state->uapi.plane);
	const struct drm_framebuffer *fb = plane_state->hw.fb;
	u32 data_rate;
	u32 width = 0, height = 0;
	uint_fixed_16_16_t down_scale_amount;
	u64 rate;

	if (!plane_state->uapi.visible)
		return 0;

	if (plane->id == PLANE_CURSOR)
		return 0;

	if (color_plane == 1 &&
	    !intel_format_info_is_yuv_semiplanar(fb->format, fb->modifier))
		return 0;

	/*
	 * Src coordinates are already rotated by 270 degrees for
	 * the 90/270 degree plane rotation cases (to match the
	 * GTT mapping), hence no need to account for rotation here.
	 */
	width = drm_rect_width(&plane_state->uapi.src) >> 16;
	height = drm_rect_height(&plane_state->uapi.src) >> 16;

	/* UV plane does 1/2 pixel sub-sampling */
	if (color_plane == 1) {
		width /= 2;
		height /= 2;
	}

	data_rate = width * height;

	down_scale_amount = skl_plane_downscale_amount(crtc_state, plane_state);

	rate = mul_round_up_u32_fixed16(data_rate, down_scale_amount);

	rate *= fb->format->cpp[color_plane];
	return rate;
}

static u64
skl_get_total_relative_data_rate(struct intel_crtc_state *crtc_state,
				 u64 *plane_data_rate,
				 u64 *uv_plane_data_rate)
{
<<<<<<< HEAD
	struct drm_atomic_state *state = crtc_state->uapi.state;
=======
>>>>>>> 04d5ce62
	struct intel_plane *plane;
	const struct intel_plane_state *plane_state;
	u64 total_data_rate = 0;

	/* Calculate and cache data rate for each plane */
	intel_atomic_crtc_state_for_each_plane_state(plane, plane_state, crtc_state) {
		enum plane_id plane_id = plane->id;
		u64 rate;

		/* packed/y */
		rate = skl_plane_relative_data_rate(crtc_state, plane_state, 0);
		plane_data_rate[plane_id] = rate;
		total_data_rate += rate;

		/* uv-plane */
		rate = skl_plane_relative_data_rate(crtc_state, plane_state, 1);
		uv_plane_data_rate[plane_id] = rate;
		total_data_rate += rate;
	}

	return total_data_rate;
}

static u64
icl_get_total_relative_data_rate(struct intel_crtc_state *crtc_state,
				 u64 *plane_data_rate)
{
	struct intel_plane *plane;
	const struct intel_plane_state *plane_state;
	u64 total_data_rate = 0;

<<<<<<< HEAD
	if (WARN_ON(!crtc_state->uapi.state))
		return 0;

=======
>>>>>>> 04d5ce62
	/* Calculate and cache data rate for each plane */
	intel_atomic_crtc_state_for_each_plane_state(plane, plane_state, crtc_state) {
		enum plane_id plane_id = plane->id;
		u64 rate;

		if (!plane_state->planar_linked_plane) {
			rate = skl_plane_relative_data_rate(crtc_state, plane_state, 0);
			plane_data_rate[plane_id] = rate;
			total_data_rate += rate;
		} else {
			enum plane_id y_plane_id;

			/*
			 * The slave plane might not iterate in
			 * intel_atomic_crtc_state_for_each_plane_state(),
			 * and needs the master plane state which may be
			 * NULL if we try get_new_plane_state(), so we
			 * always calculate from the master.
			 */
			if (plane_state->planar_slave)
				continue;

			/* Y plane rate is calculated on the slave */
			rate = skl_plane_relative_data_rate(crtc_state, plane_state, 0);
			y_plane_id = plane_state->planar_linked_plane->id;
			plane_data_rate[y_plane_id] = rate;
			total_data_rate += rate;

			rate = skl_plane_relative_data_rate(crtc_state, plane_state, 1);
			plane_data_rate[plane_id] = rate;
			total_data_rate += rate;
		}
	}

	return total_data_rate;
}

static int
skl_allocate_pipe_ddb(struct intel_crtc_state *crtc_state)
{
<<<<<<< HEAD
	struct drm_atomic_state *state = crtc_state->uapi.state;
	struct drm_crtc *crtc = crtc_state->uapi.crtc;
	struct drm_i915_private *dev_priv = to_i915(crtc->dev);
	struct intel_crtc *intel_crtc = to_intel_crtc(crtc);
=======
	struct intel_crtc *crtc = to_intel_crtc(crtc_state->uapi.crtc);
	struct drm_i915_private *dev_priv = to_i915(crtc->base.dev);
>>>>>>> 04d5ce62
	struct skl_ddb_entry *alloc = &crtc_state->wm.skl.ddb;
	u16 alloc_size, start = 0;
	u16 total[I915_MAX_PLANES] = {};
	u16 uv_total[I915_MAX_PLANES] = {};
	u64 total_data_rate;
	enum plane_id plane_id;
	int num_active;
	u64 plane_data_rate[I915_MAX_PLANES] = {};
	u64 uv_plane_data_rate[I915_MAX_PLANES] = {};
	u32 blocks;
	int level;

	/* Clear the partitioning for disabled planes. */
	memset(crtc_state->wm.skl.plane_ddb_y, 0, sizeof(crtc_state->wm.skl.plane_ddb_y));
	memset(crtc_state->wm.skl.plane_ddb_uv, 0, sizeof(crtc_state->wm.skl.plane_ddb_uv));

<<<<<<< HEAD
	if (WARN_ON(!state))
		return 0;

=======
>>>>>>> 04d5ce62
	if (!crtc_state->hw.active) {
		alloc->start = alloc->end = 0;
		return 0;
	}

	if (INTEL_GEN(dev_priv) >= 11)
		total_data_rate =
			icl_get_total_relative_data_rate(crtc_state,
							 plane_data_rate);
	else
		total_data_rate =
			skl_get_total_relative_data_rate(crtc_state,
							 plane_data_rate,
							 uv_plane_data_rate);


	skl_ddb_get_pipe_allocation_limits(dev_priv, crtc_state, total_data_rate,
					   alloc, &num_active);
	alloc_size = skl_ddb_entry_size(alloc);
	if (alloc_size == 0)
		return 0;

	/* Allocate fixed number of blocks for cursor. */
	total[PLANE_CURSOR] = skl_cursor_allocation(crtc_state, num_active);
	alloc_size -= total[PLANE_CURSOR];
	crtc_state->wm.skl.plane_ddb_y[PLANE_CURSOR].start =
		alloc->end - total[PLANE_CURSOR];
	crtc_state->wm.skl.plane_ddb_y[PLANE_CURSOR].end = alloc->end;

	if (total_data_rate == 0)
		return 0;

	/*
	 * Find the highest watermark level for which we can satisfy the block
	 * requirement of active planes.
	 */
	for (level = ilk_wm_max_level(dev_priv); level >= 0; level--) {
		blocks = 0;
		for_each_plane_id_on_crtc(crtc, plane_id) {
			const struct skl_plane_wm *wm =
				&crtc_state->wm.skl.optimal.planes[plane_id];

			if (plane_id == PLANE_CURSOR) {
				if (wm->wm[level].min_ddb_alloc > total[PLANE_CURSOR]) {
					drm_WARN_ON(&dev_priv->drm,
						    wm->wm[level].min_ddb_alloc != U16_MAX);
					blocks = U32_MAX;
					break;
				}
				continue;
			}

			blocks += wm->wm[level].min_ddb_alloc;
			blocks += wm->uv_wm[level].min_ddb_alloc;
		}

		if (blocks <= alloc_size) {
			alloc_size -= blocks;
			break;
		}
	}

	if (level < 0) {
		drm_dbg_kms(&dev_priv->drm,
			    "Requested display configuration exceeds system DDB limitations");
		drm_dbg_kms(&dev_priv->drm, "minimum required %d/%d\n",
			    blocks, alloc_size);
		return -EINVAL;
	}

	/*
	 * Grant each plane the blocks it requires at the highest achievable
	 * watermark level, plus an extra share of the leftover blocks
	 * proportional to its relative data rate.
	 */
	for_each_plane_id_on_crtc(crtc, plane_id) {
		const struct skl_plane_wm *wm =
			&crtc_state->wm.skl.optimal.planes[plane_id];
		u64 rate;
		u16 extra;

		if (plane_id == PLANE_CURSOR)
			continue;

		/*
		 * We've accounted for all active planes; remaining planes are
		 * all disabled.
		 */
		if (total_data_rate == 0)
			break;

		rate = plane_data_rate[plane_id];
		extra = min_t(u16, alloc_size,
			      DIV64_U64_ROUND_UP(alloc_size * rate,
						 total_data_rate));
		total[plane_id] = wm->wm[level].min_ddb_alloc + extra;
		alloc_size -= extra;
		total_data_rate -= rate;

		if (total_data_rate == 0)
			break;

		rate = uv_plane_data_rate[plane_id];
		extra = min_t(u16, alloc_size,
			      DIV64_U64_ROUND_UP(alloc_size * rate,
						 total_data_rate));
		uv_total[plane_id] = wm->uv_wm[level].min_ddb_alloc + extra;
		alloc_size -= extra;
		total_data_rate -= rate;
	}
	drm_WARN_ON(&dev_priv->drm, alloc_size != 0 || total_data_rate != 0);

	/* Set the actual DDB start/end points for each plane */
	start = alloc->start;
	for_each_plane_id_on_crtc(crtc, plane_id) {
		struct skl_ddb_entry *plane_alloc =
			&crtc_state->wm.skl.plane_ddb_y[plane_id];
		struct skl_ddb_entry *uv_plane_alloc =
			&crtc_state->wm.skl.plane_ddb_uv[plane_id];

		if (plane_id == PLANE_CURSOR)
			continue;

		/* Gen11+ uses a separate plane for UV watermarks */
		drm_WARN_ON(&dev_priv->drm,
			    INTEL_GEN(dev_priv) >= 11 && uv_total[plane_id]);

		/* Leave disabled planes at (0,0) */
		if (total[plane_id]) {
			plane_alloc->start = start;
			start += total[plane_id];
			plane_alloc->end = start;
		}

		if (uv_total[plane_id]) {
			uv_plane_alloc->start = start;
			start += uv_total[plane_id];
			uv_plane_alloc->end = start;
		}
	}

	/*
	 * When we calculated watermark values we didn't know how high
	 * of a level we'd actually be able to hit, so we just marked
	 * all levels as "enabled."  Go back now and disable the ones
	 * that aren't actually possible.
	 */
	for (level++; level <= ilk_wm_max_level(dev_priv); level++) {
		for_each_plane_id_on_crtc(crtc, plane_id) {
			struct skl_plane_wm *wm =
				&crtc_state->wm.skl.optimal.planes[plane_id];

			/*
			 * We only disable the watermarks for each plane if
			 * they exceed the ddb allocation of said plane. This
			 * is done so that we don't end up touching cursor
			 * watermarks needlessly when some other plane reduces
			 * our max possible watermark level.
			 *
			 * Bspec has this to say about the PLANE_WM enable bit:
			 * "All the watermarks at this level for all enabled
			 *  planes must be enabled before the level will be used."
			 * So this is actually safe to do.
			 */
			if (wm->wm[level].min_ddb_alloc > total[plane_id] ||
			    wm->uv_wm[level].min_ddb_alloc > uv_total[plane_id])
				memset(&wm->wm[level], 0, sizeof(wm->wm[level]));

			/*
			 * Wa_1408961008:icl, ehl
			 * Underruns with WM1+ disabled
			 */
			if (IS_GEN(dev_priv, 11) &&
			    level == 1 && wm->wm[0].plane_en) {
				wm->wm[level].plane_res_b = wm->wm[0].plane_res_b;
				wm->wm[level].plane_res_l = wm->wm[0].plane_res_l;
				wm->wm[level].ignore_lines = wm->wm[0].ignore_lines;
			}
		}
	}

	/*
	 * Go back and disable the transition watermark if it turns out we
	 * don't have enough DDB blocks for it.
	 */
	for_each_plane_id_on_crtc(crtc, plane_id) {
		struct skl_plane_wm *wm =
			&crtc_state->wm.skl.optimal.planes[plane_id];

		if (wm->trans_wm.plane_res_b >= total[plane_id])
			memset(&wm->trans_wm, 0, sizeof(wm->trans_wm));
	}

	return 0;
}

/*
 * The max latency should be 257 (max the punit can code is 255 and we add 2us
 * for the read latency) and cpp should always be <= 8, so that
 * should allow pixel_rate up to ~2 GHz which seems sufficient since max
 * 2xcdclk is 1350 MHz and the pixel rate should never exceed that.
*/
static uint_fixed_16_16_t
skl_wm_method1(const struct drm_i915_private *dev_priv, u32 pixel_rate,
	       u8 cpp, u32 latency, u32 dbuf_block_size)
{
	u32 wm_intermediate_val;
	uint_fixed_16_16_t ret;

	if (latency == 0)
		return FP_16_16_MAX;

	wm_intermediate_val = latency * pixel_rate * cpp;
	ret = div_fixed16(wm_intermediate_val, 1000 * dbuf_block_size);

	if (INTEL_GEN(dev_priv) >= 10)
		ret = add_fixed16_u32(ret, 1);

	return ret;
}

static uint_fixed_16_16_t
skl_wm_method2(u32 pixel_rate, u32 pipe_htotal, u32 latency,
	       uint_fixed_16_16_t plane_blocks_per_line)
{
	u32 wm_intermediate_val;
	uint_fixed_16_16_t ret;

	if (latency == 0)
		return FP_16_16_MAX;

	wm_intermediate_val = latency * pixel_rate;
	wm_intermediate_val = DIV_ROUND_UP(wm_intermediate_val,
					   pipe_htotal * 1000);
	ret = mul_u32_fixed16(wm_intermediate_val, plane_blocks_per_line);
	return ret;
}

static uint_fixed_16_16_t
intel_get_linetime_us(const struct intel_crtc_state *crtc_state)
{
	u32 pixel_rate;
	u32 crtc_htotal;
	uint_fixed_16_16_t linetime_us;

	if (!crtc_state->hw.active)
		return u32_to_fixed16(0);

	pixel_rate = crtc_state->pixel_rate;

	if (WARN_ON(pixel_rate == 0))
		return u32_to_fixed16(0);

	crtc_htotal = crtc_state->hw.adjusted_mode.crtc_htotal;
	linetime_us = div_fixed16(crtc_htotal * 1000, pixel_rate);

	return linetime_us;
}

static u32
skl_adjusted_plane_pixel_rate(const struct intel_crtc_state *crtc_state,
			      const struct intel_plane_state *plane_state)
{
	u64 adjusted_pixel_rate;
	uint_fixed_16_16_t downscale_amount;

	/* Shouldn't reach here on disabled planes... */
	if (WARN_ON(!intel_wm_plane_visible(crtc_state, plane_state)))
		return 0;

	/*
	 * Adjusted plane pixel rate is just the pipe's adjusted pixel rate
	 * with additional adjustments for plane-specific scaling.
	 */
	adjusted_pixel_rate = crtc_state->pixel_rate;
	downscale_amount = skl_plane_downscale_amount(crtc_state, plane_state);

	return mul_round_up_u32_fixed16(adjusted_pixel_rate,
					    downscale_amount);
}

static int
skl_compute_wm_params(const struct intel_crtc_state *crtc_state,
		      int width, const struct drm_format_info *format,
		      u64 modifier, unsigned int rotation,
		      u32 plane_pixel_rate, struct skl_wm_params *wp,
		      int color_plane)
{
	struct intel_crtc *crtc = to_intel_crtc(crtc_state->uapi.crtc);
	struct drm_i915_private *dev_priv = to_i915(crtc->base.dev);
	u32 interm_pbpl;

	/* only planar format has two planes */
	if (color_plane == 1 &&
	    !intel_format_info_is_yuv_semiplanar(format, modifier)) {
		drm_dbg_kms(&dev_priv->drm,
			    "Non planar format have single plane\n");
		return -EINVAL;
	}

	wp->y_tiled = modifier == I915_FORMAT_MOD_Y_TILED ||
		      modifier == I915_FORMAT_MOD_Yf_TILED ||
		      modifier == I915_FORMAT_MOD_Y_TILED_CCS ||
		      modifier == I915_FORMAT_MOD_Yf_TILED_CCS;
	wp->x_tiled = modifier == I915_FORMAT_MOD_X_TILED;
	wp->rc_surface = modifier == I915_FORMAT_MOD_Y_TILED_CCS ||
			 modifier == I915_FORMAT_MOD_Yf_TILED_CCS;
	wp->is_planar = intel_format_info_is_yuv_semiplanar(format, modifier);

	wp->width = width;
	if (color_plane == 1 && wp->is_planar)
		wp->width /= 2;

	wp->cpp = format->cpp[color_plane];
	wp->plane_pixel_rate = plane_pixel_rate;

	if (INTEL_GEN(dev_priv) >= 11 &&
	    modifier == I915_FORMAT_MOD_Yf_TILED  && wp->cpp == 1)
		wp->dbuf_block_size = 256;
	else
		wp->dbuf_block_size = 512;

	if (drm_rotation_90_or_270(rotation)) {
		switch (wp->cpp) {
		case 1:
			wp->y_min_scanlines = 16;
			break;
		case 2:
			wp->y_min_scanlines = 8;
			break;
		case 4:
			wp->y_min_scanlines = 4;
			break;
		default:
			MISSING_CASE(wp->cpp);
			return -EINVAL;
		}
	} else {
		wp->y_min_scanlines = 4;
	}

	if (skl_needs_memory_bw_wa(dev_priv))
		wp->y_min_scanlines *= 2;

	wp->plane_bytes_per_line = wp->width * wp->cpp;
	if (wp->y_tiled) {
		interm_pbpl = DIV_ROUND_UP(wp->plane_bytes_per_line *
					   wp->y_min_scanlines,
					   wp->dbuf_block_size);

		if (INTEL_GEN(dev_priv) >= 10)
			interm_pbpl++;

		wp->plane_blocks_per_line = div_fixed16(interm_pbpl,
							wp->y_min_scanlines);
	} else if (wp->x_tiled && IS_GEN(dev_priv, 9)) {
		interm_pbpl = DIV_ROUND_UP(wp->plane_bytes_per_line,
					   wp->dbuf_block_size);
		wp->plane_blocks_per_line = u32_to_fixed16(interm_pbpl);
	} else {
		interm_pbpl = DIV_ROUND_UP(wp->plane_bytes_per_line,
					   wp->dbuf_block_size) + 1;
		wp->plane_blocks_per_line = u32_to_fixed16(interm_pbpl);
	}

	wp->y_tile_minimum = mul_u32_fixed16(wp->y_min_scanlines,
					     wp->plane_blocks_per_line);

	wp->linetime_us = fixed16_to_u32_round_up(
					intel_get_linetime_us(crtc_state));

	return 0;
}

static int
skl_compute_plane_wm_params(const struct intel_crtc_state *crtc_state,
			    const struct intel_plane_state *plane_state,
			    struct skl_wm_params *wp, int color_plane)
{
	const struct drm_framebuffer *fb = plane_state->hw.fb;
	int width;

	/*
	 * Src coordinates are already rotated by 270 degrees for
	 * the 90/270 degree plane rotation cases (to match the
	 * GTT mapping), hence no need to account for rotation here.
	 */
	width = drm_rect_width(&plane_state->uapi.src) >> 16;

	return skl_compute_wm_params(crtc_state, width,
				     fb->format, fb->modifier,
				     plane_state->hw.rotation,
				     skl_adjusted_plane_pixel_rate(crtc_state, plane_state),
				     wp, color_plane);
}

static bool skl_wm_has_lines(struct drm_i915_private *dev_priv, int level)
{
	if (INTEL_GEN(dev_priv) >= 10 || IS_GEMINILAKE(dev_priv))
		return true;

	/* The number of lines are ignored for the level 0 watermark. */
	return level > 0;
}

static void skl_compute_plane_wm(const struct intel_crtc_state *crtc_state,
				 int level,
				 const struct skl_wm_params *wp,
				 const struct skl_wm_level *result_prev,
				 struct skl_wm_level *result /* out */)
{
	struct drm_i915_private *dev_priv = to_i915(crtc_state->uapi.crtc->dev);
	u32 latency = dev_priv->wm.skl_latency[level];
	uint_fixed_16_16_t method1, method2;
	uint_fixed_16_16_t selected_result;
	u32 res_blocks, res_lines, min_ddb_alloc = 0;

	if (latency == 0) {
		/* reject it */
		result->min_ddb_alloc = U16_MAX;
		return;
	}

	/*
	 * WaIncreaseLatencyIPCEnabled: kbl,cfl
	 * Display WA #1141: kbl,cfl
	 */
	if ((IS_KABYLAKE(dev_priv) || IS_COFFEELAKE(dev_priv)) &&
	    dev_priv->ipc_enabled)
		latency += 4;

	if (skl_needs_memory_bw_wa(dev_priv) && wp->x_tiled)
		latency += 15;

	method1 = skl_wm_method1(dev_priv, wp->plane_pixel_rate,
				 wp->cpp, latency, wp->dbuf_block_size);
	method2 = skl_wm_method2(wp->plane_pixel_rate,
				 crtc_state->hw.adjusted_mode.crtc_htotal,
				 latency,
				 wp->plane_blocks_per_line);

	if (wp->y_tiled) {
		selected_result = max_fixed16(method2, wp->y_tile_minimum);
	} else {
		if ((wp->cpp * crtc_state->hw.adjusted_mode.crtc_htotal /
		     wp->dbuf_block_size < 1) &&
		     (wp->plane_bytes_per_line / wp->dbuf_block_size < 1)) {
			selected_result = method2;
		} else if (latency >= wp->linetime_us) {
			if (IS_GEN(dev_priv, 9) &&
			    !IS_GEMINILAKE(dev_priv))
				selected_result = min_fixed16(method1, method2);
			else
				selected_result = method2;
		} else {
			selected_result = method1;
		}
	}

	res_blocks = fixed16_to_u32_round_up(selected_result) + 1;
	res_lines = div_round_up_fixed16(selected_result,
					 wp->plane_blocks_per_line);

	if (IS_GEN9_BC(dev_priv) || IS_BROXTON(dev_priv)) {
		/* Display WA #1125: skl,bxt,kbl */
		if (level == 0 && wp->rc_surface)
			res_blocks +=
				fixed16_to_u32_round_up(wp->y_tile_minimum);

		/* Display WA #1126: skl,bxt,kbl */
		if (level >= 1 && level <= 7) {
			if (wp->y_tiled) {
				res_blocks +=
				    fixed16_to_u32_round_up(wp->y_tile_minimum);
				res_lines += wp->y_min_scanlines;
			} else {
				res_blocks++;
			}

			/*
			 * Make sure result blocks for higher latency levels are
			 * atleast as high as level below the current level.
			 * Assumption in DDB algorithm optimization for special
			 * cases. Also covers Display WA #1125 for RC.
			 */
			if (result_prev->plane_res_b > res_blocks)
				res_blocks = result_prev->plane_res_b;
		}
	}

	if (INTEL_GEN(dev_priv) >= 11) {
		if (wp->y_tiled) {
			int extra_lines;

			if (res_lines % wp->y_min_scanlines == 0)
				extra_lines = wp->y_min_scanlines;
			else
				extra_lines = wp->y_min_scanlines * 2 -
					res_lines % wp->y_min_scanlines;

			min_ddb_alloc = mul_round_up_u32_fixed16(res_lines + extra_lines,
								 wp->plane_blocks_per_line);
		} else {
			min_ddb_alloc = res_blocks +
				DIV_ROUND_UP(res_blocks, 10);
		}
	}

	if (!skl_wm_has_lines(dev_priv, level))
		res_lines = 0;

	if (res_lines > 31) {
		/* reject it */
		result->min_ddb_alloc = U16_MAX;
		return;
	}

	/*
	 * If res_lines is valid, assume we can use this watermark level
	 * for now.  We'll come back and disable it after we calculate the
	 * DDB allocation if it turns out we don't actually have enough
	 * blocks to satisfy it.
	 */
	result->plane_res_b = res_blocks;
	result->plane_res_l = res_lines;
	/* Bspec says: value >= plane ddb allocation -> invalid, hence the +1 here */
	result->min_ddb_alloc = max(min_ddb_alloc, res_blocks) + 1;
	result->plane_en = true;
}

static void
skl_compute_wm_levels(const struct intel_crtc_state *crtc_state,
		      const struct skl_wm_params *wm_params,
		      struct skl_wm_level *levels)
{
	struct drm_i915_private *dev_priv = to_i915(crtc_state->uapi.crtc->dev);
	int level, max_level = ilk_wm_max_level(dev_priv);
	struct skl_wm_level *result_prev = &levels[0];

	for (level = 0; level <= max_level; level++) {
		struct skl_wm_level *result = &levels[level];

		skl_compute_plane_wm(crtc_state, level, wm_params,
				     result_prev, result);

		result_prev = result;
	}
}

<<<<<<< HEAD
static u32
skl_compute_linetime_wm(const struct intel_crtc_state *crtc_state)
{
	struct drm_atomic_state *state = crtc_state->uapi.state;
	struct drm_i915_private *dev_priv = to_i915(state->dev);
	uint_fixed_16_16_t linetime_us;
	u32 linetime_wm;

	linetime_us = intel_get_linetime_us(crtc_state);
	linetime_wm = fixed16_to_u32_round_up(mul_u32_fixed16(8, linetime_us));

	/* Display WA #1135: BXT:ALL GLK:ALL */
	if (IS_GEN9_LP(dev_priv) && dev_priv->ipc_enabled)
		linetime_wm /= 2;

	return linetime_wm;
}

=======
>>>>>>> 04d5ce62
static void skl_compute_transition_wm(const struct intel_crtc_state *crtc_state,
				      const struct skl_wm_params *wp,
				      struct skl_plane_wm *wm)
{
	struct drm_device *dev = crtc_state->uapi.crtc->dev;
	const struct drm_i915_private *dev_priv = to_i915(dev);
	u16 trans_min, trans_amount, trans_y_tile_min;
	u16 wm0_sel_res_b, trans_offset_b, res_blocks;

	/* Transition WM don't make any sense if ipc is disabled */
	if (!dev_priv->ipc_enabled)
		return;

	/*
	 * WaDisableTWM:skl,kbl,cfl,bxt
	 * Transition WM are not recommended by HW team for GEN9
	 */
	if (IS_GEN9_BC(dev_priv) || IS_BROXTON(dev_priv))
		return;

	if (INTEL_GEN(dev_priv) >= 11)
		trans_min = 4;
	else
		trans_min = 14;

	/* Display WA #1140: glk,cnl */
	if (IS_CANNONLAKE(dev_priv) || IS_GEMINILAKE(dev_priv))
		trans_amount = 0;
	else
		trans_amount = 10; /* This is configurable amount */

	trans_offset_b = trans_min + trans_amount;

	/*
	 * The spec asks for Selected Result Blocks for wm0 (the real value),
	 * not Result Blocks (the integer value). Pay attention to the capital
	 * letters. The value wm_l0->plane_res_b is actually Result Blocks, but
	 * since Result Blocks is the ceiling of Selected Result Blocks plus 1,
	 * and since we later will have to get the ceiling of the sum in the
	 * transition watermarks calculation, we can just pretend Selected
	 * Result Blocks is Result Blocks minus 1 and it should work for the
	 * current platforms.
	 */
	wm0_sel_res_b = wm->wm[0].plane_res_b - 1;

	if (wp->y_tiled) {
		trans_y_tile_min =
			(u16)mul_round_up_u32_fixed16(2, wp->y_tile_minimum);
		res_blocks = max(wm0_sel_res_b, trans_y_tile_min) +
				trans_offset_b;
	} else {
		res_blocks = wm0_sel_res_b + trans_offset_b;

		/* WA BUG:1938466 add one block for non y-tile planes */
		if (IS_CNL_REVID(dev_priv, CNL_REVID_A0, CNL_REVID_A0))
			res_blocks += 1;
	}

	/*
	 * Just assume we can enable the transition watermark.  After
	 * computing the DDB we'll come back and disable it if that
	 * assumption turns out to be false.
	 */
	wm->trans_wm.plane_res_b = res_blocks + 1;
	wm->trans_wm.plane_en = true;
}

static int skl_build_plane_wm_single(struct intel_crtc_state *crtc_state,
				     const struct intel_plane_state *plane_state,
				     enum plane_id plane_id, int color_plane)
{
	struct skl_plane_wm *wm = &crtc_state->wm.skl.optimal.planes[plane_id];
	struct skl_wm_params wm_params;
	int ret;

	ret = skl_compute_plane_wm_params(crtc_state, plane_state,
					  &wm_params, color_plane);
	if (ret)
		return ret;

	skl_compute_wm_levels(crtc_state, &wm_params, wm->wm);
	skl_compute_transition_wm(crtc_state, &wm_params, wm);

	return 0;
}

static int skl_build_plane_wm_uv(struct intel_crtc_state *crtc_state,
				 const struct intel_plane_state *plane_state,
				 enum plane_id plane_id)
{
	struct skl_plane_wm *wm = &crtc_state->wm.skl.optimal.planes[plane_id];
	struct skl_wm_params wm_params;
	int ret;

	wm->is_planar = true;

	/* uv plane watermarks must also be validated for NV12/Planar */
	ret = skl_compute_plane_wm_params(crtc_state, plane_state,
					  &wm_params, 1);
	if (ret)
		return ret;

	skl_compute_wm_levels(crtc_state, &wm_params, wm->uv_wm);

	return 0;
}

static int skl_build_plane_wm(struct intel_crtc_state *crtc_state,
			      const struct intel_plane_state *plane_state)
{
	struct intel_plane *plane = to_intel_plane(plane_state->uapi.plane);
	const struct drm_framebuffer *fb = plane_state->hw.fb;
	enum plane_id plane_id = plane->id;
	int ret;

	if (!intel_wm_plane_visible(crtc_state, plane_state))
		return 0;

	ret = skl_build_plane_wm_single(crtc_state, plane_state,
					plane_id, 0);
	if (ret)
		return ret;

	if (fb->format->is_yuv && fb->format->num_planes > 1) {
		ret = skl_build_plane_wm_uv(crtc_state, plane_state,
					    plane_id);
		if (ret)
			return ret;
	}

	return 0;
}

static int icl_build_plane_wm(struct intel_crtc_state *crtc_state,
			      const struct intel_plane_state *plane_state)
{
	enum plane_id plane_id = to_intel_plane(plane_state->uapi.plane)->id;
	int ret;

	/* Watermarks calculated in master */
	if (plane_state->planar_slave)
		return 0;

	if (plane_state->planar_linked_plane) {
		const struct drm_framebuffer *fb = plane_state->hw.fb;
		enum plane_id y_plane_id = plane_state->planar_linked_plane->id;

		WARN_ON(!intel_wm_plane_visible(crtc_state, plane_state));
		WARN_ON(!fb->format->is_yuv ||
			fb->format->num_planes == 1);

		ret = skl_build_plane_wm_single(crtc_state, plane_state,
						y_plane_id, 0);
		if (ret)
			return ret;

		ret = skl_build_plane_wm_single(crtc_state, plane_state,
						plane_id, 1);
		if (ret)
			return ret;
	} else if (intel_wm_plane_visible(crtc_state, plane_state)) {
		ret = skl_build_plane_wm_single(crtc_state, plane_state,
						plane_id, 0);
		if (ret)
			return ret;
	}

	return 0;
}

static int skl_build_pipe_wm(struct intel_crtc_state *crtc_state)
{
	struct drm_i915_private *dev_priv = to_i915(crtc_state->uapi.crtc->dev);
	struct skl_pipe_wm *pipe_wm = &crtc_state->wm.skl.optimal;
	struct intel_plane *plane;
	const struct intel_plane_state *plane_state;
	int ret;

	/*
	 * We'll only calculate watermarks for planes that are actually
	 * enabled, so make sure all other planes are set as disabled.
	 */
	memset(pipe_wm->planes, 0, sizeof(pipe_wm->planes));

	intel_atomic_crtc_state_for_each_plane_state(plane, plane_state,
						     crtc_state) {

		if (INTEL_GEN(dev_priv) >= 11)
			ret = icl_build_plane_wm(crtc_state, plane_state);
		else
			ret = skl_build_plane_wm(crtc_state, plane_state);
		if (ret)
			return ret;
	}

	return 0;
}

static void skl_ddb_entry_write(struct drm_i915_private *dev_priv,
				i915_reg_t reg,
				const struct skl_ddb_entry *entry)
{
	if (entry->end)
		intel_de_write_fw(dev_priv, reg,
				  (entry->end - 1) << 16 | entry->start);
	else
		intel_de_write_fw(dev_priv, reg, 0);
}

static void skl_write_wm_level(struct drm_i915_private *dev_priv,
			       i915_reg_t reg,
			       const struct skl_wm_level *level)
{
	u32 val = 0;

	if (level->plane_en)
		val |= PLANE_WM_EN;
	if (level->ignore_lines)
		val |= PLANE_WM_IGNORE_LINES;
	val |= level->plane_res_b;
	val |= level->plane_res_l << PLANE_WM_LINES_SHIFT;

	intel_de_write_fw(dev_priv, reg, val);
}

void skl_write_plane_wm(struct intel_plane *plane,
			const struct intel_crtc_state *crtc_state)
{
	struct drm_i915_private *dev_priv = to_i915(plane->base.dev);
	int level, max_level = ilk_wm_max_level(dev_priv);
	enum plane_id plane_id = plane->id;
	enum pipe pipe = plane->pipe;
	const struct skl_plane_wm *wm =
		&crtc_state->wm.skl.optimal.planes[plane_id];
	const struct skl_ddb_entry *ddb_y =
		&crtc_state->wm.skl.plane_ddb_y[plane_id];
	const struct skl_ddb_entry *ddb_uv =
		&crtc_state->wm.skl.plane_ddb_uv[plane_id];

	for (level = 0; level <= max_level; level++) {
		skl_write_wm_level(dev_priv, PLANE_WM(pipe, plane_id, level),
				   &wm->wm[level]);
	}
	skl_write_wm_level(dev_priv, PLANE_WM_TRANS(pipe, plane_id),
			   &wm->trans_wm);

	if (INTEL_GEN(dev_priv) >= 11) {
		skl_ddb_entry_write(dev_priv,
				    PLANE_BUF_CFG(pipe, plane_id), ddb_y);
		return;
	}

	if (wm->is_planar)
		swap(ddb_y, ddb_uv);

	skl_ddb_entry_write(dev_priv,
			    PLANE_BUF_CFG(pipe, plane_id), ddb_y);
	skl_ddb_entry_write(dev_priv,
			    PLANE_NV12_BUF_CFG(pipe, plane_id), ddb_uv);
}

void skl_write_cursor_wm(struct intel_plane *plane,
			 const struct intel_crtc_state *crtc_state)
{
	struct drm_i915_private *dev_priv = to_i915(plane->base.dev);
	int level, max_level = ilk_wm_max_level(dev_priv);
	enum plane_id plane_id = plane->id;
	enum pipe pipe = plane->pipe;
	const struct skl_plane_wm *wm =
		&crtc_state->wm.skl.optimal.planes[plane_id];
	const struct skl_ddb_entry *ddb =
		&crtc_state->wm.skl.plane_ddb_y[plane_id];

	for (level = 0; level <= max_level; level++) {
		skl_write_wm_level(dev_priv, CUR_WM(pipe, level),
				   &wm->wm[level]);
	}
	skl_write_wm_level(dev_priv, CUR_WM_TRANS(pipe), &wm->trans_wm);

	skl_ddb_entry_write(dev_priv, CUR_BUF_CFG(pipe), ddb);
}

bool skl_wm_level_equals(const struct skl_wm_level *l1,
			 const struct skl_wm_level *l2)
{
	return l1->plane_en == l2->plane_en &&
		l1->ignore_lines == l2->ignore_lines &&
		l1->plane_res_l == l2->plane_res_l &&
		l1->plane_res_b == l2->plane_res_b;
}

static bool skl_plane_wm_equals(struct drm_i915_private *dev_priv,
				const struct skl_plane_wm *wm1,
				const struct skl_plane_wm *wm2)
{
	int level, max_level = ilk_wm_max_level(dev_priv);

	for (level = 0; level <= max_level; level++) {
		/*
		 * We don't check uv_wm as the hardware doesn't actually
		 * use it. It only gets used for calculating the required
		 * ddb allocation.
		 */
		if (!skl_wm_level_equals(&wm1->wm[level], &wm2->wm[level]))
			return false;
	}

	return skl_wm_level_equals(&wm1->trans_wm, &wm2->trans_wm);
}

static inline bool skl_ddb_entries_overlap(const struct skl_ddb_entry *a,
					   const struct skl_ddb_entry *b)
{
	return a->start < b->end && b->start < a->end;
}

bool skl_ddb_allocation_overlaps(const struct skl_ddb_entry *ddb,
				 const struct skl_ddb_entry *entries,
				 int num_entries, int ignore_idx)
{
	int i;

	for (i = 0; i < num_entries; i++) {
		if (i != ignore_idx &&
		    skl_ddb_entries_overlap(ddb, &entries[i]))
			return true;
	}

	return false;
}

static int
skl_ddb_add_affected_planes(const struct intel_crtc_state *old_crtc_state,
			    struct intel_crtc_state *new_crtc_state)
{
	struct intel_atomic_state *state = to_intel_atomic_state(new_crtc_state->uapi.state);
	struct intel_crtc *crtc = to_intel_crtc(new_crtc_state->uapi.crtc);
	struct drm_i915_private *dev_priv = to_i915(crtc->base.dev);
	struct intel_plane *plane;

	for_each_intel_plane_on_crtc(&dev_priv->drm, crtc, plane) {
		struct intel_plane_state *plane_state;
		enum plane_id plane_id = plane->id;

		if (skl_ddb_entry_equal(&old_crtc_state->wm.skl.plane_ddb_y[plane_id],
					&new_crtc_state->wm.skl.plane_ddb_y[plane_id]) &&
		    skl_ddb_entry_equal(&old_crtc_state->wm.skl.plane_ddb_uv[plane_id],
					&new_crtc_state->wm.skl.plane_ddb_uv[plane_id]))
			continue;

		plane_state = intel_atomic_get_plane_state(state, plane);
		if (IS_ERR(plane_state))
			return PTR_ERR(plane_state);

		new_crtc_state->update_planes |= BIT(plane_id);
	}

	return 0;
}

static int
skl_compute_ddb(struct intel_atomic_state *state)
{
	struct drm_i915_private *dev_priv = to_i915(state->base.dev);
	struct intel_crtc_state *old_crtc_state;
	struct intel_crtc_state *new_crtc_state;
	struct intel_crtc *crtc;
	int ret, i;

	state->enabled_dbuf_slices_mask = dev_priv->enabled_dbuf_slices_mask;

	for_each_oldnew_intel_crtc_in_state(state, crtc, old_crtc_state,
					    new_crtc_state, i) {
		ret = skl_allocate_pipe_ddb(new_crtc_state);
		if (ret)
			return ret;

		ret = skl_ddb_add_affected_planes(old_crtc_state,
						  new_crtc_state);
		if (ret)
			return ret;
	}

	return 0;
}

static char enast(bool enable)
{
	return enable ? '*' : ' ';
}

static void
skl_print_wm_changes(struct intel_atomic_state *state)
{
	struct drm_i915_private *dev_priv = to_i915(state->base.dev);
	const struct intel_crtc_state *old_crtc_state;
	const struct intel_crtc_state *new_crtc_state;
	struct intel_plane *plane;
	struct intel_crtc *crtc;
	int i;

	if (!drm_debug_enabled(DRM_UT_KMS))
		return;

	for_each_oldnew_intel_crtc_in_state(state, crtc, old_crtc_state,
					    new_crtc_state, i) {
		const struct skl_pipe_wm *old_pipe_wm, *new_pipe_wm;

		old_pipe_wm = &old_crtc_state->wm.skl.optimal;
		new_pipe_wm = &new_crtc_state->wm.skl.optimal;

		for_each_intel_plane_on_crtc(&dev_priv->drm, crtc, plane) {
			enum plane_id plane_id = plane->id;
			const struct skl_ddb_entry *old, *new;

			old = &old_crtc_state->wm.skl.plane_ddb_y[plane_id];
			new = &new_crtc_state->wm.skl.plane_ddb_y[plane_id];

			if (skl_ddb_entry_equal(old, new))
				continue;

			drm_dbg_kms(&dev_priv->drm,
				    "[PLANE:%d:%s] ddb (%4d - %4d) -> (%4d - %4d), size %4d -> %4d\n",
				    plane->base.base.id, plane->base.name,
				    old->start, old->end, new->start, new->end,
				    skl_ddb_entry_size(old), skl_ddb_entry_size(new));
		}

		for_each_intel_plane_on_crtc(&dev_priv->drm, crtc, plane) {
			enum plane_id plane_id = plane->id;
			const struct skl_plane_wm *old_wm, *new_wm;

			old_wm = &old_pipe_wm->planes[plane_id];
			new_wm = &new_pipe_wm->planes[plane_id];

			if (skl_plane_wm_equals(dev_priv, old_wm, new_wm))
				continue;

			drm_dbg_kms(&dev_priv->drm,
				    "[PLANE:%d:%s]   level %cwm0,%cwm1,%cwm2,%cwm3,%cwm4,%cwm5,%cwm6,%cwm7,%ctwm"
				    " -> %cwm0,%cwm1,%cwm2,%cwm3,%cwm4,%cwm5,%cwm6,%cwm7,%ctwm\n",
				    plane->base.base.id, plane->base.name,
				    enast(old_wm->wm[0].plane_en), enast(old_wm->wm[1].plane_en),
				    enast(old_wm->wm[2].plane_en), enast(old_wm->wm[3].plane_en),
				    enast(old_wm->wm[4].plane_en), enast(old_wm->wm[5].plane_en),
				    enast(old_wm->wm[6].plane_en), enast(old_wm->wm[7].plane_en),
				    enast(old_wm->trans_wm.plane_en),
				    enast(new_wm->wm[0].plane_en), enast(new_wm->wm[1].plane_en),
				    enast(new_wm->wm[2].plane_en), enast(new_wm->wm[3].plane_en),
				    enast(new_wm->wm[4].plane_en), enast(new_wm->wm[5].plane_en),
				    enast(new_wm->wm[6].plane_en), enast(new_wm->wm[7].plane_en),
				    enast(new_wm->trans_wm.plane_en));

			drm_dbg_kms(&dev_priv->drm,
				    "[PLANE:%d:%s]   lines %c%3d,%c%3d,%c%3d,%c%3d,%c%3d,%c%3d,%c%3d,%c%3d,%c%3d"
				      " -> %c%3d,%c%3d,%c%3d,%c%3d,%c%3d,%c%3d,%c%3d,%c%3d,%c%3d\n",
				    plane->base.base.id, plane->base.name,
				    enast(old_wm->wm[0].ignore_lines), old_wm->wm[0].plane_res_l,
				    enast(old_wm->wm[1].ignore_lines), old_wm->wm[1].plane_res_l,
				    enast(old_wm->wm[2].ignore_lines), old_wm->wm[2].plane_res_l,
				    enast(old_wm->wm[3].ignore_lines), old_wm->wm[3].plane_res_l,
				    enast(old_wm->wm[4].ignore_lines), old_wm->wm[4].plane_res_l,
				    enast(old_wm->wm[5].ignore_lines), old_wm->wm[5].plane_res_l,
				    enast(old_wm->wm[6].ignore_lines), old_wm->wm[6].plane_res_l,
				    enast(old_wm->wm[7].ignore_lines), old_wm->wm[7].plane_res_l,
				    enast(old_wm->trans_wm.ignore_lines), old_wm->trans_wm.plane_res_l,

				    enast(new_wm->wm[0].ignore_lines), new_wm->wm[0].plane_res_l,
				    enast(new_wm->wm[1].ignore_lines), new_wm->wm[1].plane_res_l,
				    enast(new_wm->wm[2].ignore_lines), new_wm->wm[2].plane_res_l,
				    enast(new_wm->wm[3].ignore_lines), new_wm->wm[3].plane_res_l,
				    enast(new_wm->wm[4].ignore_lines), new_wm->wm[4].plane_res_l,
				    enast(new_wm->wm[5].ignore_lines), new_wm->wm[5].plane_res_l,
				    enast(new_wm->wm[6].ignore_lines), new_wm->wm[6].plane_res_l,
				    enast(new_wm->wm[7].ignore_lines), new_wm->wm[7].plane_res_l,
				    enast(new_wm->trans_wm.ignore_lines), new_wm->trans_wm.plane_res_l);

			drm_dbg_kms(&dev_priv->drm,
				    "[PLANE:%d:%s]  blocks %4d,%4d,%4d,%4d,%4d,%4d,%4d,%4d,%4d"
				    " -> %4d,%4d,%4d,%4d,%4d,%4d,%4d,%4d,%4d\n",
				    plane->base.base.id, plane->base.name,
				    old_wm->wm[0].plane_res_b, old_wm->wm[1].plane_res_b,
				    old_wm->wm[2].plane_res_b, old_wm->wm[3].plane_res_b,
				    old_wm->wm[4].plane_res_b, old_wm->wm[5].plane_res_b,
				    old_wm->wm[6].plane_res_b, old_wm->wm[7].plane_res_b,
				    old_wm->trans_wm.plane_res_b,
				    new_wm->wm[0].plane_res_b, new_wm->wm[1].plane_res_b,
				    new_wm->wm[2].plane_res_b, new_wm->wm[3].plane_res_b,
				    new_wm->wm[4].plane_res_b, new_wm->wm[5].plane_res_b,
				    new_wm->wm[6].plane_res_b, new_wm->wm[7].plane_res_b,
				    new_wm->trans_wm.plane_res_b);

			drm_dbg_kms(&dev_priv->drm,
				    "[PLANE:%d:%s] min_ddb %4d,%4d,%4d,%4d,%4d,%4d,%4d,%4d,%4d"
				    " -> %4d,%4d,%4d,%4d,%4d,%4d,%4d,%4d,%4d\n",
				    plane->base.base.id, plane->base.name,
				    old_wm->wm[0].min_ddb_alloc, old_wm->wm[1].min_ddb_alloc,
				    old_wm->wm[2].min_ddb_alloc, old_wm->wm[3].min_ddb_alloc,
				    old_wm->wm[4].min_ddb_alloc, old_wm->wm[5].min_ddb_alloc,
				    old_wm->wm[6].min_ddb_alloc, old_wm->wm[7].min_ddb_alloc,
				    old_wm->trans_wm.min_ddb_alloc,
				    new_wm->wm[0].min_ddb_alloc, new_wm->wm[1].min_ddb_alloc,
				    new_wm->wm[2].min_ddb_alloc, new_wm->wm[3].min_ddb_alloc,
				    new_wm->wm[4].min_ddb_alloc, new_wm->wm[5].min_ddb_alloc,
				    new_wm->wm[6].min_ddb_alloc, new_wm->wm[7].min_ddb_alloc,
				    new_wm->trans_wm.min_ddb_alloc);
		}
	}
}

static int intel_add_all_pipes(struct intel_atomic_state *state)
{
	struct drm_i915_private *dev_priv = to_i915(state->base.dev);
	struct intel_crtc *crtc;

	for_each_intel_crtc(&dev_priv->drm, crtc) {
		struct intel_crtc_state *crtc_state;

		crtc_state = intel_atomic_get_crtc_state(&state->base, crtc);
		if (IS_ERR(crtc_state))
			return PTR_ERR(crtc_state);
	}

	return 0;
}

static int
skl_ddb_add_affected_pipes(struct intel_atomic_state *state)
{
	struct drm_i915_private *dev_priv = to_i915(state->base.dev);
	int ret;

	/*
	 * If this is our first atomic update following hardware readout,
	 * we can't trust the DDB that the BIOS programmed for us.  Let's
	 * pretend that all pipes switched active status so that we'll
	 * ensure a full DDB recompute.
	 */
	if (dev_priv->wm.distrust_bios_wm) {
		ret = drm_modeset_lock(&dev_priv->drm.mode_config.connection_mutex,
				       state->base.acquire_ctx);
		if (ret)
			return ret;

		state->active_pipe_changes = INTEL_INFO(dev_priv)->pipe_mask;

		/*
		 * We usually only initialize state->active_pipes if we
		 * we're doing a modeset; make sure this field is always
		 * initialized during the sanitization process that happens
		 * on the first commit too.
		 */
		if (!state->modeset)
			state->active_pipes = dev_priv->active_pipes;
	}

	/*
	 * If the modeset changes which CRTC's are active, we need to
	 * recompute the DDB allocation for *all* active pipes, even
	 * those that weren't otherwise being modified in any way by this
	 * atomic commit.  Due to the shrinking of the per-pipe allocations
	 * when new active CRTC's are added, it's possible for a pipe that
	 * we were already using and aren't changing at all here to suddenly
	 * become invalid if its DDB needs exceeds its new allocation.
	 *
	 * Note that if we wind up doing a full DDB recompute, we can't let
	 * any other display updates race with this transaction, so we need
	 * to grab the lock on *all* CRTC's.
	 */
	if (state->active_pipe_changes || state->modeset) {
<<<<<<< HEAD
		state->wm_results.dirty_pipes = INTEL_INFO(dev_priv)->pipe_mask;

=======
>>>>>>> 04d5ce62
		ret = intel_add_all_pipes(state);
		if (ret)
			return ret;
	}

	return 0;
}

/*
 * To make sure the cursor watermark registers are always consistent
 * with our computed state the following scenario needs special
 * treatment:
 *
 * 1. enable cursor
 * 2. move cursor entirely offscreen
 * 3. disable cursor
 *
 * Step 2. does call .disable_plane() but does not zero the watermarks
 * (since we consider an offscreen cursor still active for the purposes
 * of watermarks). Step 3. would not normally call .disable_plane()
 * because the actual plane visibility isn't changing, and we don't
 * deallocate the cursor ddb until the pipe gets disabled. So we must
 * force step 3. to call .disable_plane() to update the watermark
 * registers properly.
 *
 * Other planes do not suffer from this issues as their watermarks are
 * calculated based on the actual plane visibility. The only time this
 * can trigger for the other planes is during the initial readout as the
 * default value of the watermarks registers is not zero.
 */
static int skl_wm_add_affected_planes(struct intel_atomic_state *state,
				      struct intel_crtc *crtc)
{
	struct drm_i915_private *dev_priv = to_i915(crtc->base.dev);
	const struct intel_crtc_state *old_crtc_state =
		intel_atomic_get_old_crtc_state(state, crtc);
	struct intel_crtc_state *new_crtc_state =
		intel_atomic_get_new_crtc_state(state, crtc);
	struct intel_plane *plane;

	for_each_intel_plane_on_crtc(&dev_priv->drm, crtc, plane) {
		struct intel_plane_state *plane_state;
		enum plane_id plane_id = plane->id;

		/*
		 * Force a full wm update for every plane on modeset.
		 * Required because the reset value of the wm registers
		 * is non-zero, whereas we want all disabled planes to
		 * have zero watermarks. So if we turn off the relevant
		 * power well the hardware state will go out of sync
		 * with the software state.
		 */
		if (!drm_atomic_crtc_needs_modeset(&new_crtc_state->uapi) &&
		    skl_plane_wm_equals(dev_priv,
					&old_crtc_state->wm.skl.optimal.planes[plane_id],
					&new_crtc_state->wm.skl.optimal.planes[plane_id]))
			continue;

		plane_state = intel_atomic_get_plane_state(state, plane);
		if (IS_ERR(plane_state))
			return PTR_ERR(plane_state);

		new_crtc_state->update_planes |= BIT(plane_id);
	}

	return 0;
}

static int
skl_compute_wm(struct intel_atomic_state *state)
{
	struct intel_crtc *crtc;
	struct intel_crtc_state *new_crtc_state;
	struct intel_crtc_state *old_crtc_state;
	int ret, i;

	ret = skl_ddb_add_affected_pipes(state);
	if (ret)
		return ret;

	/*
	 * Calculate WM's for all pipes that are part of this transaction.
	 * Note that skl_ddb_add_affected_pipes may have added more CRTC's that
	 * weren't otherwise being modified if pipe allocations had to change.
	 */
	for_each_oldnew_intel_crtc_in_state(state, crtc, old_crtc_state,
					    new_crtc_state, i) {
		ret = skl_build_pipe_wm(new_crtc_state);
		if (ret)
			return ret;
	}

	ret = skl_compute_ddb(state);
	if (ret)
		return ret;

	/*
	 * skl_compute_ddb() will have adjusted the final watermarks
	 * based on how much ddb is available. Now we can actually
	 * check if the final watermarks changed.
	 */
	for_each_oldnew_intel_crtc_in_state(state, crtc, old_crtc_state,
					    new_crtc_state, i) {
		ret = skl_wm_add_affected_planes(state, crtc);
		if (ret)
			return ret;
	}

	skl_print_wm_changes(state);

	return 0;
}

<<<<<<< HEAD
static void skl_atomic_update_crtc_wm(struct intel_atomic_state *state,
				      struct intel_crtc *crtc)
{
	struct drm_i915_private *dev_priv = to_i915(crtc->base.dev);
	const struct intel_crtc_state *crtc_state =
		intel_atomic_get_new_crtc_state(state, crtc);
	const struct skl_pipe_wm *pipe_wm = &crtc_state->wm.skl.optimal;
	enum pipe pipe = crtc->pipe;

	if ((state->wm_results.dirty_pipes & BIT(crtc->pipe)) == 0)
		return;

	I915_WRITE(PIPE_WM_LINETIME(pipe), pipe_wm->linetime);
}

static void skl_initial_wm(struct intel_atomic_state *state,
			   struct intel_crtc *crtc)
{
	struct drm_i915_private *dev_priv = to_i915(crtc->base.dev);
	const struct intel_crtc_state *crtc_state =
		intel_atomic_get_new_crtc_state(state, crtc);
	struct skl_ddb_values *results = &state->wm_results;

	if ((results->dirty_pipes & BIT(crtc->pipe)) == 0)
		return;

	mutex_lock(&dev_priv->wm.wm_mutex);

	if (crtc_state->uapi.active_changed)
		skl_atomic_update_crtc_wm(state, crtc);

	mutex_unlock(&dev_priv->wm.wm_mutex);
}

=======
>>>>>>> 04d5ce62
static void ilk_compute_wm_config(struct drm_i915_private *dev_priv,
				  struct intel_wm_config *config)
{
	struct intel_crtc *crtc;

	/* Compute the currently _active_ config */
	for_each_intel_crtc(&dev_priv->drm, crtc) {
		const struct intel_pipe_wm *wm = &crtc->wm.active.ilk;

		if (!wm->pipe_enabled)
			continue;

		config->sprites_enabled |= wm->sprites_enabled;
		config->sprites_scaled |= wm->sprites_scaled;
		config->num_pipes_active++;
	}
}

static void ilk_program_watermarks(struct drm_i915_private *dev_priv)
{
	struct intel_pipe_wm lp_wm_1_2 = {}, lp_wm_5_6 = {}, *best_lp_wm;
	struct ilk_wm_maximums max;
	struct intel_wm_config config = {};
	struct ilk_wm_values results = {};
	enum intel_ddb_partitioning partitioning;

	ilk_compute_wm_config(dev_priv, &config);

	ilk_compute_wm_maximums(dev_priv, 1, &config, INTEL_DDB_PART_1_2, &max);
	ilk_wm_merge(dev_priv, &config, &max, &lp_wm_1_2);

	/* 5/6 split only in single pipe config on IVB+ */
	if (INTEL_GEN(dev_priv) >= 7 &&
	    config.num_pipes_active == 1 && config.sprites_enabled) {
		ilk_compute_wm_maximums(dev_priv, 1, &config, INTEL_DDB_PART_5_6, &max);
		ilk_wm_merge(dev_priv, &config, &max, &lp_wm_5_6);

		best_lp_wm = ilk_find_best_result(dev_priv, &lp_wm_1_2, &lp_wm_5_6);
	} else {
		best_lp_wm = &lp_wm_1_2;
	}

	partitioning = (best_lp_wm == &lp_wm_1_2) ?
		       INTEL_DDB_PART_1_2 : INTEL_DDB_PART_5_6;

	ilk_compute_wm_results(dev_priv, best_lp_wm, partitioning, &results);

	ilk_write_wm_values(dev_priv, &results);
}

static void ilk_initial_watermarks(struct intel_atomic_state *state,
				   struct intel_crtc *crtc)
{
	struct drm_i915_private *dev_priv = to_i915(crtc->base.dev);
	const struct intel_crtc_state *crtc_state =
		intel_atomic_get_new_crtc_state(state, crtc);

	mutex_lock(&dev_priv->wm.wm_mutex);
	crtc->wm.active.ilk = crtc_state->wm.ilk.intermediate;
	ilk_program_watermarks(dev_priv);
	mutex_unlock(&dev_priv->wm.wm_mutex);
}

static void ilk_optimize_watermarks(struct intel_atomic_state *state,
				    struct intel_crtc *crtc)
{
	struct drm_i915_private *dev_priv = to_i915(crtc->base.dev);
	const struct intel_crtc_state *crtc_state =
		intel_atomic_get_new_crtc_state(state, crtc);

	if (!crtc_state->wm.need_postvbl_update)
		return;

	mutex_lock(&dev_priv->wm.wm_mutex);
	crtc->wm.active.ilk = crtc_state->wm.ilk.optimal;
	ilk_program_watermarks(dev_priv);
	mutex_unlock(&dev_priv->wm.wm_mutex);
}

static inline void skl_wm_level_from_reg_val(u32 val,
					     struct skl_wm_level *level)
{
	level->plane_en = val & PLANE_WM_EN;
	level->ignore_lines = val & PLANE_WM_IGNORE_LINES;
	level->plane_res_b = val & PLANE_WM_BLOCKS_MASK;
	level->plane_res_l = (val >> PLANE_WM_LINES_SHIFT) &
		PLANE_WM_LINES_MASK;
}

void skl_pipe_wm_get_hw_state(struct intel_crtc *crtc,
			      struct skl_pipe_wm *out)
{
	struct drm_i915_private *dev_priv = to_i915(crtc->base.dev);
	enum pipe pipe = crtc->pipe;
	int level, max_level;
	enum plane_id plane_id;
	u32 val;

	max_level = ilk_wm_max_level(dev_priv);

	for_each_plane_id_on_crtc(crtc, plane_id) {
		struct skl_plane_wm *wm = &out->planes[plane_id];

		for (level = 0; level <= max_level; level++) {
			if (plane_id != PLANE_CURSOR)
				val = I915_READ(PLANE_WM(pipe, plane_id, level));
			else
				val = I915_READ(CUR_WM(pipe, level));

			skl_wm_level_from_reg_val(val, &wm->wm[level]);
		}

		if (plane_id != PLANE_CURSOR)
			val = I915_READ(PLANE_WM_TRANS(pipe, plane_id));
		else
			val = I915_READ(CUR_WM_TRANS(pipe));

		skl_wm_level_from_reg_val(val, &wm->trans_wm);
	}

	if (!crtc->active)
		return;
}

void skl_wm_get_hw_state(struct drm_i915_private *dev_priv)
{
	struct intel_crtc *crtc;
	struct intel_crtc_state *crtc_state;

	skl_ddb_get_hw_state(dev_priv);
	for_each_intel_crtc(&dev_priv->drm, crtc) {
		crtc_state = to_intel_crtc_state(crtc->base.state);

		skl_pipe_wm_get_hw_state(crtc, &crtc_state->wm.skl.optimal);
	}

	if (dev_priv->active_pipes) {
		/* Fully recompute DDB on first atomic commit */
		dev_priv->wm.distrust_bios_wm = true;
	}
}

static void ilk_pipe_wm_get_hw_state(struct intel_crtc *crtc)
{
	struct drm_device *dev = crtc->base.dev;
	struct drm_i915_private *dev_priv = to_i915(dev);
	struct ilk_wm_values *hw = &dev_priv->wm.hw;
	struct intel_crtc_state *crtc_state = to_intel_crtc_state(crtc->base.state);
	struct intel_pipe_wm *active = &crtc_state->wm.ilk.optimal;
	enum pipe pipe = crtc->pipe;
	static const i915_reg_t wm0_pipe_reg[] = {
		[PIPE_A] = WM0_PIPEA_ILK,
		[PIPE_B] = WM0_PIPEB_ILK,
		[PIPE_C] = WM0_PIPEC_IVB,
	};

	hw->wm_pipe[pipe] = I915_READ(wm0_pipe_reg[pipe]);

	memset(active, 0, sizeof(*active));

	active->pipe_enabled = crtc->active;

	if (active->pipe_enabled) {
		u32 tmp = hw->wm_pipe[pipe];

		/*
		 * For active pipes LP0 watermark is marked as
		 * enabled, and LP1+ watermaks as disabled since
		 * we can't really reverse compute them in case
		 * multiple pipes are active.
		 */
		active->wm[0].enable = true;
		active->wm[0].pri_val = (tmp & WM0_PIPE_PLANE_MASK) >> WM0_PIPE_PLANE_SHIFT;
		active->wm[0].spr_val = (tmp & WM0_PIPE_SPRITE_MASK) >> WM0_PIPE_SPRITE_SHIFT;
		active->wm[0].cur_val = tmp & WM0_PIPE_CURSOR_MASK;
	} else {
		int level, max_level = ilk_wm_max_level(dev_priv);

		/*
		 * For inactive pipes, all watermark levels
		 * should be marked as enabled but zeroed,
		 * which is what we'd compute them to.
		 */
		for (level = 0; level <= max_level; level++)
			active->wm[level].enable = true;
	}

	crtc->wm.active.ilk = *active;
}

#define _FW_WM(value, plane) \
	(((value) & DSPFW_ ## plane ## _MASK) >> DSPFW_ ## plane ## _SHIFT)
#define _FW_WM_VLV(value, plane) \
	(((value) & DSPFW_ ## plane ## _MASK_VLV) >> DSPFW_ ## plane ## _SHIFT)

static void g4x_read_wm_values(struct drm_i915_private *dev_priv,
			       struct g4x_wm_values *wm)
{
	u32 tmp;

	tmp = I915_READ(DSPFW1);
	wm->sr.plane = _FW_WM(tmp, SR);
	wm->pipe[PIPE_B].plane[PLANE_CURSOR] = _FW_WM(tmp, CURSORB);
	wm->pipe[PIPE_B].plane[PLANE_PRIMARY] = _FW_WM(tmp, PLANEB);
	wm->pipe[PIPE_A].plane[PLANE_PRIMARY] = _FW_WM(tmp, PLANEA);

	tmp = I915_READ(DSPFW2);
	wm->fbc_en = tmp & DSPFW_FBC_SR_EN;
	wm->sr.fbc = _FW_WM(tmp, FBC_SR);
	wm->hpll.fbc = _FW_WM(tmp, FBC_HPLL_SR);
	wm->pipe[PIPE_B].plane[PLANE_SPRITE0] = _FW_WM(tmp, SPRITEB);
	wm->pipe[PIPE_A].plane[PLANE_CURSOR] = _FW_WM(tmp, CURSORA);
	wm->pipe[PIPE_A].plane[PLANE_SPRITE0] = _FW_WM(tmp, SPRITEA);

	tmp = I915_READ(DSPFW3);
	wm->hpll_en = tmp & DSPFW_HPLL_SR_EN;
	wm->sr.cursor = _FW_WM(tmp, CURSOR_SR);
	wm->hpll.cursor = _FW_WM(tmp, HPLL_CURSOR);
	wm->hpll.plane = _FW_WM(tmp, HPLL_SR);
}

static void vlv_read_wm_values(struct drm_i915_private *dev_priv,
			       struct vlv_wm_values *wm)
{
	enum pipe pipe;
	u32 tmp;

	for_each_pipe(dev_priv, pipe) {
		tmp = I915_READ(VLV_DDL(pipe));

		wm->ddl[pipe].plane[PLANE_PRIMARY] =
			(tmp >> DDL_PLANE_SHIFT) & (DDL_PRECISION_HIGH | DRAIN_LATENCY_MASK);
		wm->ddl[pipe].plane[PLANE_CURSOR] =
			(tmp >> DDL_CURSOR_SHIFT) & (DDL_PRECISION_HIGH | DRAIN_LATENCY_MASK);
		wm->ddl[pipe].plane[PLANE_SPRITE0] =
			(tmp >> DDL_SPRITE_SHIFT(0)) & (DDL_PRECISION_HIGH | DRAIN_LATENCY_MASK);
		wm->ddl[pipe].plane[PLANE_SPRITE1] =
			(tmp >> DDL_SPRITE_SHIFT(1)) & (DDL_PRECISION_HIGH | DRAIN_LATENCY_MASK);
	}

	tmp = I915_READ(DSPFW1);
	wm->sr.plane = _FW_WM(tmp, SR);
	wm->pipe[PIPE_B].plane[PLANE_CURSOR] = _FW_WM(tmp, CURSORB);
	wm->pipe[PIPE_B].plane[PLANE_PRIMARY] = _FW_WM_VLV(tmp, PLANEB);
	wm->pipe[PIPE_A].plane[PLANE_PRIMARY] = _FW_WM_VLV(tmp, PLANEA);

	tmp = I915_READ(DSPFW2);
	wm->pipe[PIPE_A].plane[PLANE_SPRITE1] = _FW_WM_VLV(tmp, SPRITEB);
	wm->pipe[PIPE_A].plane[PLANE_CURSOR] = _FW_WM(tmp, CURSORA);
	wm->pipe[PIPE_A].plane[PLANE_SPRITE0] = _FW_WM_VLV(tmp, SPRITEA);

	tmp = I915_READ(DSPFW3);
	wm->sr.cursor = _FW_WM(tmp, CURSOR_SR);

	if (IS_CHERRYVIEW(dev_priv)) {
		tmp = I915_READ(DSPFW7_CHV);
		wm->pipe[PIPE_B].plane[PLANE_SPRITE1] = _FW_WM_VLV(tmp, SPRITED);
		wm->pipe[PIPE_B].plane[PLANE_SPRITE0] = _FW_WM_VLV(tmp, SPRITEC);

		tmp = I915_READ(DSPFW8_CHV);
		wm->pipe[PIPE_C].plane[PLANE_SPRITE1] = _FW_WM_VLV(tmp, SPRITEF);
		wm->pipe[PIPE_C].plane[PLANE_SPRITE0] = _FW_WM_VLV(tmp, SPRITEE);

		tmp = I915_READ(DSPFW9_CHV);
		wm->pipe[PIPE_C].plane[PLANE_PRIMARY] = _FW_WM_VLV(tmp, PLANEC);
		wm->pipe[PIPE_C].plane[PLANE_CURSOR] = _FW_WM(tmp, CURSORC);

		tmp = I915_READ(DSPHOWM);
		wm->sr.plane |= _FW_WM(tmp, SR_HI) << 9;
		wm->pipe[PIPE_C].plane[PLANE_SPRITE1] |= _FW_WM(tmp, SPRITEF_HI) << 8;
		wm->pipe[PIPE_C].plane[PLANE_SPRITE0] |= _FW_WM(tmp, SPRITEE_HI) << 8;
		wm->pipe[PIPE_C].plane[PLANE_PRIMARY] |= _FW_WM(tmp, PLANEC_HI) << 8;
		wm->pipe[PIPE_B].plane[PLANE_SPRITE1] |= _FW_WM(tmp, SPRITED_HI) << 8;
		wm->pipe[PIPE_B].plane[PLANE_SPRITE0] |= _FW_WM(tmp, SPRITEC_HI) << 8;
		wm->pipe[PIPE_B].plane[PLANE_PRIMARY] |= _FW_WM(tmp, PLANEB_HI) << 8;
		wm->pipe[PIPE_A].plane[PLANE_SPRITE1] |= _FW_WM(tmp, SPRITEB_HI) << 8;
		wm->pipe[PIPE_A].plane[PLANE_SPRITE0] |= _FW_WM(tmp, SPRITEA_HI) << 8;
		wm->pipe[PIPE_A].plane[PLANE_PRIMARY] |= _FW_WM(tmp, PLANEA_HI) << 8;
	} else {
		tmp = I915_READ(DSPFW7);
		wm->pipe[PIPE_B].plane[PLANE_SPRITE1] = _FW_WM_VLV(tmp, SPRITED);
		wm->pipe[PIPE_B].plane[PLANE_SPRITE0] = _FW_WM_VLV(tmp, SPRITEC);

		tmp = I915_READ(DSPHOWM);
		wm->sr.plane |= _FW_WM(tmp, SR_HI) << 9;
		wm->pipe[PIPE_B].plane[PLANE_SPRITE1] |= _FW_WM(tmp, SPRITED_HI) << 8;
		wm->pipe[PIPE_B].plane[PLANE_SPRITE0] |= _FW_WM(tmp, SPRITEC_HI) << 8;
		wm->pipe[PIPE_B].plane[PLANE_PRIMARY] |= _FW_WM(tmp, PLANEB_HI) << 8;
		wm->pipe[PIPE_A].plane[PLANE_SPRITE1] |= _FW_WM(tmp, SPRITEB_HI) << 8;
		wm->pipe[PIPE_A].plane[PLANE_SPRITE0] |= _FW_WM(tmp, SPRITEA_HI) << 8;
		wm->pipe[PIPE_A].plane[PLANE_PRIMARY] |= _FW_WM(tmp, PLANEA_HI) << 8;
	}
}

#undef _FW_WM
#undef _FW_WM_VLV

void g4x_wm_get_hw_state(struct drm_i915_private *dev_priv)
{
	struct g4x_wm_values *wm = &dev_priv->wm.g4x;
	struct intel_crtc *crtc;

	g4x_read_wm_values(dev_priv, wm);

	wm->cxsr = I915_READ(FW_BLC_SELF) & FW_BLC_SELF_EN;

	for_each_intel_crtc(&dev_priv->drm, crtc) {
		struct intel_crtc_state *crtc_state =
			to_intel_crtc_state(crtc->base.state);
		struct g4x_wm_state *active = &crtc->wm.active.g4x;
		struct g4x_pipe_wm *raw;
		enum pipe pipe = crtc->pipe;
		enum plane_id plane_id;
		int level, max_level;

		active->cxsr = wm->cxsr;
		active->hpll_en = wm->hpll_en;
		active->fbc_en = wm->fbc_en;

		active->sr = wm->sr;
		active->hpll = wm->hpll;

		for_each_plane_id_on_crtc(crtc, plane_id) {
			active->wm.plane[plane_id] =
				wm->pipe[pipe].plane[plane_id];
		}

		if (wm->cxsr && wm->hpll_en)
			max_level = G4X_WM_LEVEL_HPLL;
		else if (wm->cxsr)
			max_level = G4X_WM_LEVEL_SR;
		else
			max_level = G4X_WM_LEVEL_NORMAL;

		level = G4X_WM_LEVEL_NORMAL;
		raw = &crtc_state->wm.g4x.raw[level];
		for_each_plane_id_on_crtc(crtc, plane_id)
			raw->plane[plane_id] = active->wm.plane[plane_id];

		if (++level > max_level)
			goto out;

		raw = &crtc_state->wm.g4x.raw[level];
		raw->plane[PLANE_PRIMARY] = active->sr.plane;
		raw->plane[PLANE_CURSOR] = active->sr.cursor;
		raw->plane[PLANE_SPRITE0] = 0;
		raw->fbc = active->sr.fbc;

		if (++level > max_level)
			goto out;

		raw = &crtc_state->wm.g4x.raw[level];
		raw->plane[PLANE_PRIMARY] = active->hpll.plane;
		raw->plane[PLANE_CURSOR] = active->hpll.cursor;
		raw->plane[PLANE_SPRITE0] = 0;
		raw->fbc = active->hpll.fbc;

	out:
		for_each_plane_id_on_crtc(crtc, plane_id)
			g4x_raw_plane_wm_set(crtc_state, level,
					     plane_id, USHRT_MAX);
		g4x_raw_fbc_wm_set(crtc_state, level, USHRT_MAX);

		crtc_state->wm.g4x.optimal = *active;
		crtc_state->wm.g4x.intermediate = *active;

		drm_dbg_kms(&dev_priv->drm,
			    "Initial watermarks: pipe %c, plane=%d, cursor=%d, sprite=%d\n",
			    pipe_name(pipe),
			    wm->pipe[pipe].plane[PLANE_PRIMARY],
			    wm->pipe[pipe].plane[PLANE_CURSOR],
			    wm->pipe[pipe].plane[PLANE_SPRITE0]);
	}

	drm_dbg_kms(&dev_priv->drm,
		    "Initial SR watermarks: plane=%d, cursor=%d fbc=%d\n",
		    wm->sr.plane, wm->sr.cursor, wm->sr.fbc);
	drm_dbg_kms(&dev_priv->drm,
		    "Initial HPLL watermarks: plane=%d, SR cursor=%d fbc=%d\n",
		    wm->hpll.plane, wm->hpll.cursor, wm->hpll.fbc);
	drm_dbg_kms(&dev_priv->drm, "Initial SR=%s HPLL=%s FBC=%s\n",
		    yesno(wm->cxsr), yesno(wm->hpll_en), yesno(wm->fbc_en));
}

void g4x_wm_sanitize(struct drm_i915_private *dev_priv)
{
	struct intel_plane *plane;
	struct intel_crtc *crtc;

	mutex_lock(&dev_priv->wm.wm_mutex);

	for_each_intel_plane(&dev_priv->drm, plane) {
		struct intel_crtc *crtc =
			intel_get_crtc_for_pipe(dev_priv, plane->pipe);
		struct intel_crtc_state *crtc_state =
			to_intel_crtc_state(crtc->base.state);
		struct intel_plane_state *plane_state =
			to_intel_plane_state(plane->base.state);
		struct g4x_wm_state *wm_state = &crtc_state->wm.g4x.optimal;
		enum plane_id plane_id = plane->id;
		int level;

		if (plane_state->uapi.visible)
			continue;

		for (level = 0; level < 3; level++) {
			struct g4x_pipe_wm *raw =
				&crtc_state->wm.g4x.raw[level];

			raw->plane[plane_id] = 0;
			wm_state->wm.plane[plane_id] = 0;
		}

		if (plane_id == PLANE_PRIMARY) {
			for (level = 0; level < 3; level++) {
				struct g4x_pipe_wm *raw =
					&crtc_state->wm.g4x.raw[level];
				raw->fbc = 0;
			}

			wm_state->sr.fbc = 0;
			wm_state->hpll.fbc = 0;
			wm_state->fbc_en = false;
		}
	}

	for_each_intel_crtc(&dev_priv->drm, crtc) {
		struct intel_crtc_state *crtc_state =
			to_intel_crtc_state(crtc->base.state);

		crtc_state->wm.g4x.intermediate =
			crtc_state->wm.g4x.optimal;
		crtc->wm.active.g4x = crtc_state->wm.g4x.optimal;
	}

	g4x_program_watermarks(dev_priv);

	mutex_unlock(&dev_priv->wm.wm_mutex);
}

void vlv_wm_get_hw_state(struct drm_i915_private *dev_priv)
{
	struct vlv_wm_values *wm = &dev_priv->wm.vlv;
	struct intel_crtc *crtc;
	u32 val;

	vlv_read_wm_values(dev_priv, wm);

	wm->cxsr = I915_READ(FW_BLC_SELF_VLV) & FW_CSPWRDWNEN;
	wm->level = VLV_WM_LEVEL_PM2;

	if (IS_CHERRYVIEW(dev_priv)) {
		vlv_punit_get(dev_priv);

		val = vlv_punit_read(dev_priv, PUNIT_REG_DSPSSPM);
		if (val & DSP_MAXFIFO_PM5_ENABLE)
			wm->level = VLV_WM_LEVEL_PM5;

		/*
		 * If DDR DVFS is disabled in the BIOS, Punit
		 * will never ack the request. So if that happens
		 * assume we don't have to enable/disable DDR DVFS
		 * dynamically. To test that just set the REQ_ACK
		 * bit to poke the Punit, but don't change the
		 * HIGH/LOW bits so that we don't actually change
		 * the current state.
		 */
		val = vlv_punit_read(dev_priv, PUNIT_REG_DDR_SETUP2);
		val |= FORCE_DDR_FREQ_REQ_ACK;
		vlv_punit_write(dev_priv, PUNIT_REG_DDR_SETUP2, val);

		if (wait_for((vlv_punit_read(dev_priv, PUNIT_REG_DDR_SETUP2) &
			      FORCE_DDR_FREQ_REQ_ACK) == 0, 3)) {
			drm_dbg_kms(&dev_priv->drm,
				    "Punit not acking DDR DVFS request, "
				    "assuming DDR DVFS is disabled\n");
			dev_priv->wm.max_level = VLV_WM_LEVEL_PM5;
		} else {
			val = vlv_punit_read(dev_priv, PUNIT_REG_DDR_SETUP2);
			if ((val & FORCE_DDR_HIGH_FREQ) == 0)
				wm->level = VLV_WM_LEVEL_DDR_DVFS;
		}

		vlv_punit_put(dev_priv);
	}

	for_each_intel_crtc(&dev_priv->drm, crtc) {
		struct intel_crtc_state *crtc_state =
			to_intel_crtc_state(crtc->base.state);
		struct vlv_wm_state *active = &crtc->wm.active.vlv;
		const struct vlv_fifo_state *fifo_state =
			&crtc_state->wm.vlv.fifo_state;
		enum pipe pipe = crtc->pipe;
		enum plane_id plane_id;
		int level;

		vlv_get_fifo_size(crtc_state);

		active->num_levels = wm->level + 1;
		active->cxsr = wm->cxsr;

		for (level = 0; level < active->num_levels; level++) {
			struct g4x_pipe_wm *raw =
				&crtc_state->wm.vlv.raw[level];

			active->sr[level].plane = wm->sr.plane;
			active->sr[level].cursor = wm->sr.cursor;

			for_each_plane_id_on_crtc(crtc, plane_id) {
				active->wm[level].plane[plane_id] =
					wm->pipe[pipe].plane[plane_id];

				raw->plane[plane_id] =
					vlv_invert_wm_value(active->wm[level].plane[plane_id],
							    fifo_state->plane[plane_id]);
			}
		}

		for_each_plane_id_on_crtc(crtc, plane_id)
			vlv_raw_plane_wm_set(crtc_state, level,
					     plane_id, USHRT_MAX);
		vlv_invalidate_wms(crtc, active, level);

		crtc_state->wm.vlv.optimal = *active;
		crtc_state->wm.vlv.intermediate = *active;

		drm_dbg_kms(&dev_priv->drm,
			    "Initial watermarks: pipe %c, plane=%d, cursor=%d, sprite0=%d, sprite1=%d\n",
			    pipe_name(pipe),
			    wm->pipe[pipe].plane[PLANE_PRIMARY],
			    wm->pipe[pipe].plane[PLANE_CURSOR],
			    wm->pipe[pipe].plane[PLANE_SPRITE0],
			    wm->pipe[pipe].plane[PLANE_SPRITE1]);
	}

	drm_dbg_kms(&dev_priv->drm,
		    "Initial watermarks: SR plane=%d, SR cursor=%d level=%d cxsr=%d\n",
		    wm->sr.plane, wm->sr.cursor, wm->level, wm->cxsr);
}

void vlv_wm_sanitize(struct drm_i915_private *dev_priv)
{
	struct intel_plane *plane;
	struct intel_crtc *crtc;

	mutex_lock(&dev_priv->wm.wm_mutex);

	for_each_intel_plane(&dev_priv->drm, plane) {
		struct intel_crtc *crtc =
			intel_get_crtc_for_pipe(dev_priv, plane->pipe);
		struct intel_crtc_state *crtc_state =
			to_intel_crtc_state(crtc->base.state);
		struct intel_plane_state *plane_state =
			to_intel_plane_state(plane->base.state);
		struct vlv_wm_state *wm_state = &crtc_state->wm.vlv.optimal;
		const struct vlv_fifo_state *fifo_state =
			&crtc_state->wm.vlv.fifo_state;
		enum plane_id plane_id = plane->id;
		int level;

		if (plane_state->uapi.visible)
			continue;

		for (level = 0; level < wm_state->num_levels; level++) {
			struct g4x_pipe_wm *raw =
				&crtc_state->wm.vlv.raw[level];

			raw->plane[plane_id] = 0;

			wm_state->wm[level].plane[plane_id] =
				vlv_invert_wm_value(raw->plane[plane_id],
						    fifo_state->plane[plane_id]);
		}
	}

	for_each_intel_crtc(&dev_priv->drm, crtc) {
		struct intel_crtc_state *crtc_state =
			to_intel_crtc_state(crtc->base.state);

		crtc_state->wm.vlv.intermediate =
			crtc_state->wm.vlv.optimal;
		crtc->wm.active.vlv = crtc_state->wm.vlv.optimal;
	}

	vlv_program_watermarks(dev_priv);

	mutex_unlock(&dev_priv->wm.wm_mutex);
}

/*
 * FIXME should probably kill this and improve
 * the real watermark readout/sanitation instead
 */
static void ilk_init_lp_watermarks(struct drm_i915_private *dev_priv)
{
	I915_WRITE(WM3_LP_ILK, I915_READ(WM3_LP_ILK) & ~WM1_LP_SR_EN);
	I915_WRITE(WM2_LP_ILK, I915_READ(WM2_LP_ILK) & ~WM1_LP_SR_EN);
	I915_WRITE(WM1_LP_ILK, I915_READ(WM1_LP_ILK) & ~WM1_LP_SR_EN);

	/*
	 * Don't touch WM1S_LP_EN here.
	 * Doing so could cause underruns.
	 */
}

void ilk_wm_get_hw_state(struct drm_i915_private *dev_priv)
{
	struct ilk_wm_values *hw = &dev_priv->wm.hw;
	struct intel_crtc *crtc;

	ilk_init_lp_watermarks(dev_priv);

	for_each_intel_crtc(&dev_priv->drm, crtc)
		ilk_pipe_wm_get_hw_state(crtc);

	hw->wm_lp[0] = I915_READ(WM1_LP_ILK);
	hw->wm_lp[1] = I915_READ(WM2_LP_ILK);
	hw->wm_lp[2] = I915_READ(WM3_LP_ILK);

	hw->wm_lp_spr[0] = I915_READ(WM1S_LP_ILK);
	if (INTEL_GEN(dev_priv) >= 7) {
		hw->wm_lp_spr[1] = I915_READ(WM2S_LP_IVB);
		hw->wm_lp_spr[2] = I915_READ(WM3S_LP_IVB);
	}

	if (IS_HASWELL(dev_priv) || IS_BROADWELL(dev_priv))
		hw->partitioning = (I915_READ(WM_MISC) & WM_MISC_DATA_PARTITION_5_6) ?
			INTEL_DDB_PART_5_6 : INTEL_DDB_PART_1_2;
	else if (IS_IVYBRIDGE(dev_priv))
		hw->partitioning = (I915_READ(DISP_ARB_CTL2) & DISP_DATA_PARTITION_5_6) ?
			INTEL_DDB_PART_5_6 : INTEL_DDB_PART_1_2;

	hw->enable_fbc_wm =
		!(I915_READ(DISP_ARB_CTL) & DISP_FBC_WM_DIS);
}

/**
 * intel_update_watermarks - update FIFO watermark values based on current modes
 * @crtc: the #intel_crtc on which to compute the WM
 *
 * Calculate watermark values for the various WM regs based on current mode
 * and plane configuration.
 *
 * There are several cases to deal with here:
 *   - normal (i.e. non-self-refresh)
 *   - self-refresh (SR) mode
 *   - lines are large relative to FIFO size (buffer can hold up to 2)
 *   - lines are small relative to FIFO size (buffer can hold more than 2
 *     lines), so need to account for TLB latency
 *
 *   The normal calculation is:
 *     watermark = dotclock * bytes per pixel * latency
 *   where latency is platform & configuration dependent (we assume pessimal
 *   values here).
 *
 *   The SR calculation is:
 *     watermark = (trunc(latency/line time)+1) * surface width *
 *       bytes per pixel
 *   where
 *     line time = htotal / dotclock
 *     surface width = hdisplay for normal plane and 64 for cursor
 *   and latency is assumed to be high, as above.
 *
 * The final value programmed to the register should always be rounded up,
 * and include an extra 2 entries to account for clock crossings.
 *
 * We don't use the sprite, so we can ignore that.  And on Crestline we have
 * to set the non-SR watermarks to 8.
 */
void intel_update_watermarks(struct intel_crtc *crtc)
{
	struct drm_i915_private *dev_priv = to_i915(crtc->base.dev);

	if (dev_priv->display.update_wm)
		dev_priv->display.update_wm(crtc);
}

void intel_enable_ipc(struct drm_i915_private *dev_priv)
{
	u32 val;

	if (!HAS_IPC(dev_priv))
		return;

	val = I915_READ(DISP_ARB_CTL2);

	if (dev_priv->ipc_enabled)
		val |= DISP_IPC_ENABLE;
	else
		val &= ~DISP_IPC_ENABLE;

	I915_WRITE(DISP_ARB_CTL2, val);
}

static bool intel_can_enable_ipc(struct drm_i915_private *dev_priv)
{
	/* Display WA #0477 WaDisableIPC: skl */
	if (IS_SKYLAKE(dev_priv))
		return false;

	/* Display WA #1141: SKL:all KBL:all CFL */
	if (IS_KABYLAKE(dev_priv) || IS_COFFEELAKE(dev_priv))
		return dev_priv->dram_info.symmetric_memory;

	return true;
}

void intel_init_ipc(struct drm_i915_private *dev_priv)
{
	if (!HAS_IPC(dev_priv))
		return;

	dev_priv->ipc_enabled = intel_can_enable_ipc(dev_priv);

	intel_enable_ipc(dev_priv);
}

static void ibx_init_clock_gating(struct drm_i915_private *dev_priv)
{
	/*
	 * On Ibex Peak and Cougar Point, we need to disable clock
	 * gating for the panel power sequencer or it will fail to
	 * start up when no ports are active.
	 */
	I915_WRITE(SOUTH_DSPCLK_GATE_D, PCH_DPLSUNIT_CLOCK_GATE_DISABLE);
}

static void g4x_disable_trickle_feed(struct drm_i915_private *dev_priv)
{
	enum pipe pipe;

	for_each_pipe(dev_priv, pipe) {
		I915_WRITE(DSPCNTR(pipe),
			   I915_READ(DSPCNTR(pipe)) |
			   DISPPLANE_TRICKLE_FEED_DISABLE);

		I915_WRITE(DSPSURF(pipe), I915_READ(DSPSURF(pipe)));
		POSTING_READ(DSPSURF(pipe));
	}
}

static void ilk_init_clock_gating(struct drm_i915_private *dev_priv)
{
	u32 dspclk_gate = ILK_VRHUNIT_CLOCK_GATE_DISABLE;

	/*
	 * Required for FBC
	 * WaFbcDisableDpfcClockGating:ilk
	 */
	dspclk_gate |= ILK_DPFCRUNIT_CLOCK_GATE_DISABLE |
		   ILK_DPFCUNIT_CLOCK_GATE_DISABLE |
		   ILK_DPFDUNIT_CLOCK_GATE_ENABLE;

	I915_WRITE(PCH_3DCGDIS0,
		   MARIUNIT_CLOCK_GATE_DISABLE |
		   SVSMUNIT_CLOCK_GATE_DISABLE);
	I915_WRITE(PCH_3DCGDIS1,
		   VFMUNIT_CLOCK_GATE_DISABLE);

	/*
	 * According to the spec the following bits should be set in
	 * order to enable memory self-refresh
	 * The bit 22/21 of 0x42004
	 * The bit 5 of 0x42020
	 * The bit 15 of 0x45000
	 */
	I915_WRITE(ILK_DISPLAY_CHICKEN2,
		   (I915_READ(ILK_DISPLAY_CHICKEN2) |
		    ILK_DPARB_GATE | ILK_VSDPFD_FULL));
	dspclk_gate |= ILK_DPARBUNIT_CLOCK_GATE_ENABLE;
	I915_WRITE(DISP_ARB_CTL,
		   (I915_READ(DISP_ARB_CTL) |
		    DISP_FBC_WM_DIS));

	/*
	 * Based on the document from hardware guys the following bits
	 * should be set unconditionally in order to enable FBC.
	 * The bit 22 of 0x42000
	 * The bit 22 of 0x42004
	 * The bit 7,8,9 of 0x42020.
	 */
	if (IS_IRONLAKE_M(dev_priv)) {
		/* WaFbcAsynchFlipDisableFbcQueue:ilk */
		I915_WRITE(ILK_DISPLAY_CHICKEN1,
			   I915_READ(ILK_DISPLAY_CHICKEN1) |
			   ILK_FBCQ_DIS);
		I915_WRITE(ILK_DISPLAY_CHICKEN2,
			   I915_READ(ILK_DISPLAY_CHICKEN2) |
			   ILK_DPARB_GATE);
	}

	I915_WRITE(ILK_DSPCLK_GATE_D, dspclk_gate);

	I915_WRITE(ILK_DISPLAY_CHICKEN2,
		   I915_READ(ILK_DISPLAY_CHICKEN2) |
		   ILK_ELPIN_409_SELECT);
	I915_WRITE(_3D_CHICKEN2,
		   _3D_CHICKEN2_WM_READ_PIPELINED << 16 |
		   _3D_CHICKEN2_WM_READ_PIPELINED);

	/* WaDisableRenderCachePipelinedFlush:ilk */
	I915_WRITE(CACHE_MODE_0,
		   _MASKED_BIT_ENABLE(CM0_PIPELINED_RENDER_FLUSH_DISABLE));

	/* WaDisable_RenderCache_OperationalFlush:ilk */
	I915_WRITE(CACHE_MODE_0, _MASKED_BIT_DISABLE(RC_OP_FLUSH_ENABLE));

	g4x_disable_trickle_feed(dev_priv);

	ibx_init_clock_gating(dev_priv);
}

static void cpt_init_clock_gating(struct drm_i915_private *dev_priv)
{
	enum pipe pipe;
	u32 val;

	/*
	 * On Ibex Peak and Cougar Point, we need to disable clock
	 * gating for the panel power sequencer or it will fail to
	 * start up when no ports are active.
	 */
	I915_WRITE(SOUTH_DSPCLK_GATE_D, PCH_DPLSUNIT_CLOCK_GATE_DISABLE |
		   PCH_DPLUNIT_CLOCK_GATE_DISABLE |
		   PCH_CPUNIT_CLOCK_GATE_DISABLE);
	I915_WRITE(SOUTH_CHICKEN2, I915_READ(SOUTH_CHICKEN2) |
		   DPLS_EDP_PPS_FIX_DIS);
	/* The below fixes the weird display corruption, a few pixels shifted
	 * downward, on (only) LVDS of some HP laptops with IVY.
	 */
	for_each_pipe(dev_priv, pipe) {
		val = I915_READ(TRANS_CHICKEN2(pipe));
		val |= TRANS_CHICKEN2_TIMING_OVERRIDE;
		val &= ~TRANS_CHICKEN2_FDI_POLARITY_REVERSED;
		if (dev_priv->vbt.fdi_rx_polarity_inverted)
			val |= TRANS_CHICKEN2_FDI_POLARITY_REVERSED;
		val &= ~TRANS_CHICKEN2_DISABLE_DEEP_COLOR_COUNTER;
		val &= ~TRANS_CHICKEN2_DISABLE_DEEP_COLOR_MODESWITCH;
		I915_WRITE(TRANS_CHICKEN2(pipe), val);
	}
	/* WADP0ClockGatingDisable */
	for_each_pipe(dev_priv, pipe) {
		I915_WRITE(TRANS_CHICKEN1(pipe),
			   TRANS_CHICKEN1_DP0UNIT_GC_DISABLE);
	}
}

static void gen6_check_mch_setup(struct drm_i915_private *dev_priv)
{
	u32 tmp;

	tmp = I915_READ(MCH_SSKPD);
	if ((tmp & MCH_SSKPD_WM0_MASK) != MCH_SSKPD_WM0_VAL)
		drm_dbg_kms(&dev_priv->drm,
			    "Wrong MCH_SSKPD value: 0x%08x This can cause underruns.\n",
			    tmp);
}

static void gen6_init_clock_gating(struct drm_i915_private *dev_priv)
{
	u32 dspclk_gate = ILK_VRHUNIT_CLOCK_GATE_DISABLE;

	I915_WRITE(ILK_DSPCLK_GATE_D, dspclk_gate);

	I915_WRITE(ILK_DISPLAY_CHICKEN2,
		   I915_READ(ILK_DISPLAY_CHICKEN2) |
		   ILK_ELPIN_409_SELECT);

	/* WaDisableHiZPlanesWhenMSAAEnabled:snb */
	I915_WRITE(_3D_CHICKEN,
		   _MASKED_BIT_ENABLE(_3D_CHICKEN_HIZ_PLANE_DISABLE_MSAA_4X_SNB));

	/* WaDisable_RenderCache_OperationalFlush:snb */
	I915_WRITE(CACHE_MODE_0, _MASKED_BIT_DISABLE(RC_OP_FLUSH_ENABLE));

	/*
	 * BSpec recoomends 8x4 when MSAA is used,
	 * however in practice 16x4 seems fastest.
	 *
	 * Note that PS/WM thread counts depend on the WIZ hashing
	 * disable bit, which we don't touch here, but it's good
	 * to keep in mind (see 3DSTATE_PS and 3DSTATE_WM).
	 */
	I915_WRITE(GEN6_GT_MODE,
		   _MASKED_FIELD(GEN6_WIZ_HASHING_MASK, GEN6_WIZ_HASHING_16x4));

	I915_WRITE(CACHE_MODE_0,
		   _MASKED_BIT_DISABLE(CM0_STC_EVICT_DISABLE_LRA_SNB));

	I915_WRITE(GEN6_UCGCTL1,
		   I915_READ(GEN6_UCGCTL1) |
		   GEN6_BLBUNIT_CLOCK_GATE_DISABLE |
		   GEN6_CSUNIT_CLOCK_GATE_DISABLE);

	/* According to the BSpec vol1g, bit 12 (RCPBUNIT) clock
	 * gating disable must be set.  Failure to set it results in
	 * flickering pixels due to Z write ordering failures after
	 * some amount of runtime in the Mesa "fire" demo, and Unigine
	 * Sanctuary and Tropics, and apparently anything else with
	 * alpha test or pixel discard.
	 *
	 * According to the spec, bit 11 (RCCUNIT) must also be set,
	 * but we didn't debug actual testcases to find it out.
	 *
	 * WaDisableRCCUnitClockGating:snb
	 * WaDisableRCPBUnitClockGating:snb
	 */
	I915_WRITE(GEN6_UCGCTL2,
		   GEN6_RCPBUNIT_CLOCK_GATE_DISABLE |
		   GEN6_RCCUNIT_CLOCK_GATE_DISABLE);

	/* WaStripsFansDisableFastClipPerformanceFix:snb */
	I915_WRITE(_3D_CHICKEN3,
		   _MASKED_BIT_ENABLE(_3D_CHICKEN3_SF_DISABLE_FASTCLIP_CULL));

	/*
	 * Bspec says:
	 * "This bit must be set if 3DSTATE_CLIP clip mode is set to normal and
	 * 3DSTATE_SF number of SF output attributes is more than 16."
	 */
	I915_WRITE(_3D_CHICKEN3,
		   _MASKED_BIT_ENABLE(_3D_CHICKEN3_SF_DISABLE_PIPELINED_ATTR_FETCH));

	/*
	 * According to the spec the following bits should be
	 * set in order to enable memory self-refresh and fbc:
	 * The bit21 and bit22 of 0x42000
	 * The bit21 and bit22 of 0x42004
	 * The bit5 and bit7 of 0x42020
	 * The bit14 of 0x70180
	 * The bit14 of 0x71180
	 *
	 * WaFbcAsynchFlipDisableFbcQueue:snb
	 */
	I915_WRITE(ILK_DISPLAY_CHICKEN1,
		   I915_READ(ILK_DISPLAY_CHICKEN1) |
		   ILK_FBCQ_DIS | ILK_PABSTRETCH_DIS);
	I915_WRITE(ILK_DISPLAY_CHICKEN2,
		   I915_READ(ILK_DISPLAY_CHICKEN2) |
		   ILK_DPARB_GATE | ILK_VSDPFD_FULL);
	I915_WRITE(ILK_DSPCLK_GATE_D,
		   I915_READ(ILK_DSPCLK_GATE_D) |
		   ILK_DPARBUNIT_CLOCK_GATE_ENABLE  |
		   ILK_DPFDUNIT_CLOCK_GATE_ENABLE);

	g4x_disable_trickle_feed(dev_priv);

	cpt_init_clock_gating(dev_priv);

	gen6_check_mch_setup(dev_priv);
}

static void gen7_setup_fixed_func_scheduler(struct drm_i915_private *dev_priv)
{
	u32 reg = I915_READ(GEN7_FF_THREAD_MODE);

	/*
	 * WaVSThreadDispatchOverride:ivb,vlv
	 *
	 * This actually overrides the dispatch
	 * mode for all thread types.
	 */
	reg &= ~GEN7_FF_SCHED_MASK;
	reg |= GEN7_FF_TS_SCHED_HW;
	reg |= GEN7_FF_VS_SCHED_HW;
	reg |= GEN7_FF_DS_SCHED_HW;

	I915_WRITE(GEN7_FF_THREAD_MODE, reg);
}

static void lpt_init_clock_gating(struct drm_i915_private *dev_priv)
{
	/*
	 * TODO: this bit should only be enabled when really needed, then
	 * disabled when not needed anymore in order to save power.
	 */
	if (HAS_PCH_LPT_LP(dev_priv))
		I915_WRITE(SOUTH_DSPCLK_GATE_D,
			   I915_READ(SOUTH_DSPCLK_GATE_D) |
			   PCH_LP_PARTITION_LEVEL_DISABLE);

	/* WADPOClockGatingDisable:hsw */
	I915_WRITE(TRANS_CHICKEN1(PIPE_A),
		   I915_READ(TRANS_CHICKEN1(PIPE_A)) |
		   TRANS_CHICKEN1_DP0UNIT_GC_DISABLE);
}

static void lpt_suspend_hw(struct drm_i915_private *dev_priv)
{
	if (HAS_PCH_LPT_LP(dev_priv)) {
		u32 val = I915_READ(SOUTH_DSPCLK_GATE_D);

		val &= ~PCH_LP_PARTITION_LEVEL_DISABLE;
		I915_WRITE(SOUTH_DSPCLK_GATE_D, val);
	}
}

static void gen8_set_l3sqc_credits(struct drm_i915_private *dev_priv,
				   int general_prio_credits,
				   int high_prio_credits)
{
	u32 misccpctl;
	u32 val;

	/* WaTempDisableDOPClkGating:bdw */
	misccpctl = I915_READ(GEN7_MISCCPCTL);
	I915_WRITE(GEN7_MISCCPCTL, misccpctl & ~GEN7_DOP_CLOCK_GATE_ENABLE);

	val = I915_READ(GEN8_L3SQCREG1);
	val &= ~L3_PRIO_CREDITS_MASK;
	val |= L3_GENERAL_PRIO_CREDITS(general_prio_credits);
	val |= L3_HIGH_PRIO_CREDITS(high_prio_credits);
	I915_WRITE(GEN8_L3SQCREG1, val);

	/*
	 * Wait at least 100 clocks before re-enabling clock gating.
	 * See the definition of L3SQCREG1 in BSpec.
	 */
	POSTING_READ(GEN8_L3SQCREG1);
	udelay(1);
	I915_WRITE(GEN7_MISCCPCTL, misccpctl);
}

static void icl_init_clock_gating(struct drm_i915_private *dev_priv)
{
	/* This is not an Wa. Enable to reduce Sampler power */
	I915_WRITE(GEN10_DFR_RATIO_EN_AND_CHICKEN,
		   I915_READ(GEN10_DFR_RATIO_EN_AND_CHICKEN) & ~DFR_DISABLE);

<<<<<<< HEAD
	/* WaEnable32PlaneMode:icl */
	I915_WRITE(GEN9_CSFE_CHICKEN1_RCS,
		   _MASKED_BIT_ENABLE(GEN11_ENABLE_32_PLANE_MODE));

	/*
	 * Wa_1408615072:icl,ehl  (vsunit)
	 * Wa_1407596294:icl,ehl  (hsunit)
	 */
	intel_uncore_rmw(&dev_priv->uncore, UNSLICE_UNIT_LEVEL_CLKGATE,
			 0, VSUNIT_CLKGATE_DIS | HSUNIT_CLKGATE_DIS);

	/* Wa_1407352427:icl,ehl */
	intel_uncore_rmw(&dev_priv->uncore, UNSLICE_UNIT_LEVEL_CLKGATE2,
			 0, PSDUNIT_CLKGATE_DIS);
=======
	/*Wa_14010594013:icl, ehl */
	intel_uncore_rmw(&dev_priv->uncore, GEN8_CHICKEN_DCPR_1,
			 0, CNL_DELAY_PMRSP);
>>>>>>> 04d5ce62
}

static void tgl_init_clock_gating(struct drm_i915_private *dev_priv)
{
	u32 vd_pg_enable = 0;
	unsigned int i;

	/* Wa_1408615072:tgl */
	intel_uncore_rmw(&dev_priv->uncore, UNSLICE_UNIT_LEVEL_CLKGATE2,
			 0, VSUNIT_CLKGATE_DIS_TGL);

	/* This is not a WA. Enable VD HCP & MFX_ENC powergate */
	for (i = 0; i < I915_MAX_VCS; i++) {
		if (HAS_ENGINE(dev_priv, _VCS(i)))
			vd_pg_enable |= VDN_HCP_POWERGATE_ENABLE(i) |
					VDN_MFX_POWERGATE_ENABLE(i);
	}

	I915_WRITE(POWERGATE_ENABLE,
		   I915_READ(POWERGATE_ENABLE) | vd_pg_enable);

	/* Wa_1409825376:tgl (pre-prod)*/
	if (IS_TGL_REVID(dev_priv, TGL_REVID_A0, TGL_REVID_A0))
		I915_WRITE(GEN9_CLKGATE_DIS_3, I915_READ(GEN9_CLKGATE_DIS_3) |
			   TGL_VRH_GATING_DIS);
}

static void cnp_init_clock_gating(struct drm_i915_private *dev_priv)
{
	if (!HAS_PCH_CNP(dev_priv))
		return;

	/* Display WA #1181 WaSouthDisplayDisablePWMCGEGating: cnp */
	I915_WRITE(SOUTH_DSPCLK_GATE_D, I915_READ(SOUTH_DSPCLK_GATE_D) |
		   CNP_PWM_CGE_GATING_DISABLE);
}

static void cnl_init_clock_gating(struct drm_i915_private *dev_priv)
{
	u32 val;
	cnp_init_clock_gating(dev_priv);

	/* This is not an Wa. Enable for better image quality */
	I915_WRITE(_3D_CHICKEN3,
		   _MASKED_BIT_ENABLE(_3D_CHICKEN3_AA_LINE_QUALITY_FIX_ENABLE));

	/* WaEnableChickenDCPR:cnl */
	I915_WRITE(GEN8_CHICKEN_DCPR_1,
		   I915_READ(GEN8_CHICKEN_DCPR_1) | MASK_WAKEMEM);

	/* WaFbcWakeMemOn:cnl */
	I915_WRITE(DISP_ARB_CTL, I915_READ(DISP_ARB_CTL) |
		   DISP_FBC_MEMORY_WAKE);

	val = I915_READ(SLICE_UNIT_LEVEL_CLKGATE);
	/* ReadHitWriteOnlyDisable:cnl */
	val |= RCCUNIT_CLKGATE_DIS;
	/* WaSarbUnitClockGatingDisable:cnl (pre-prod) */
	if (IS_CNL_REVID(dev_priv, CNL_REVID_A0, CNL_REVID_B0))
		val |= SARBUNIT_CLKGATE_DIS;
	I915_WRITE(SLICE_UNIT_LEVEL_CLKGATE, val);

	/* Wa_2201832410:cnl */
	val = I915_READ(SUBSLICE_UNIT_LEVEL_CLKGATE);
	val |= GWUNIT_CLKGATE_DIS;
	I915_WRITE(SUBSLICE_UNIT_LEVEL_CLKGATE, val);

	/* WaDisableVFclkgate:cnl */
	/* WaVFUnitClockGatingDisable:cnl */
	val = I915_READ(UNSLICE_UNIT_LEVEL_CLKGATE);
	val |= VFUNIT_CLKGATE_DIS;
	I915_WRITE(UNSLICE_UNIT_LEVEL_CLKGATE, val);
}

static void cfl_init_clock_gating(struct drm_i915_private *dev_priv)
{
	cnp_init_clock_gating(dev_priv);
	gen9_init_clock_gating(dev_priv);

	/* WaFbcNukeOnHostModify:cfl */
	I915_WRITE(ILK_DPFC_CHICKEN, I915_READ(ILK_DPFC_CHICKEN) |
		   ILK_DPFC_NUKE_ON_ANY_MODIFICATION);
}

static void kbl_init_clock_gating(struct drm_i915_private *dev_priv)
{
	gen9_init_clock_gating(dev_priv);

	/* WaDisableSDEUnitClockGating:kbl */
	if (IS_KBL_REVID(dev_priv, 0, KBL_REVID_B0))
		I915_WRITE(GEN8_UCGCTL6, I915_READ(GEN8_UCGCTL6) |
			   GEN8_SDEUNIT_CLOCK_GATE_DISABLE);

	/* WaDisableGamClockGating:kbl */
	if (IS_KBL_REVID(dev_priv, 0, KBL_REVID_B0))
		I915_WRITE(GEN6_UCGCTL1, I915_READ(GEN6_UCGCTL1) |
			   GEN6_GAMUNIT_CLOCK_GATE_DISABLE);

	/* WaFbcNukeOnHostModify:kbl */
	I915_WRITE(ILK_DPFC_CHICKEN, I915_READ(ILK_DPFC_CHICKEN) |
		   ILK_DPFC_NUKE_ON_ANY_MODIFICATION);
}

static void skl_init_clock_gating(struct drm_i915_private *dev_priv)
{
	gen9_init_clock_gating(dev_priv);

	/* WAC6entrylatency:skl */
	I915_WRITE(FBC_LLC_READ_CTRL, I915_READ(FBC_LLC_READ_CTRL) |
		   FBC_LLC_FULLY_OPEN);

	/* WaFbcNukeOnHostModify:skl */
	I915_WRITE(ILK_DPFC_CHICKEN, I915_READ(ILK_DPFC_CHICKEN) |
		   ILK_DPFC_NUKE_ON_ANY_MODIFICATION);
}

static void bdw_init_clock_gating(struct drm_i915_private *dev_priv)
{
	enum pipe pipe;

	/* WaSwitchSolVfFArbitrationPriority:bdw */
	I915_WRITE(GAM_ECOCHK, I915_READ(GAM_ECOCHK) | HSW_ECOCHK_ARB_PRIO_SOL);

	/* WaPsrDPAMaskVBlankInSRD:bdw */
	I915_WRITE(CHICKEN_PAR1_1,
		   I915_READ(CHICKEN_PAR1_1) | DPA_MASK_VBLANK_SRD);

	/* WaPsrDPRSUnmaskVBlankInSRD:bdw */
	for_each_pipe(dev_priv, pipe) {
		I915_WRITE(CHICKEN_PIPESL_1(pipe),
			   I915_READ(CHICKEN_PIPESL_1(pipe)) |
			   BDW_DPRS_MASK_VBLANK_SRD);
	}

	/* WaVSRefCountFullforceMissDisable:bdw */
	/* WaDSRefCountFullforceMissDisable:bdw */
	I915_WRITE(GEN7_FF_THREAD_MODE,
		   I915_READ(GEN7_FF_THREAD_MODE) &
		   ~(GEN8_FF_DS_REF_CNT_FFME | GEN7_FF_VS_REF_CNT_FFME));

	I915_WRITE(GEN6_RC_SLEEP_PSMI_CONTROL,
		   _MASKED_BIT_ENABLE(GEN8_RC_SEMA_IDLE_MSG_DISABLE));

	/* WaDisableSDEUnitClockGating:bdw */
	I915_WRITE(GEN8_UCGCTL6, I915_READ(GEN8_UCGCTL6) |
		   GEN8_SDEUNIT_CLOCK_GATE_DISABLE);

	/* WaProgramL3SqcReg1Default:bdw */
	gen8_set_l3sqc_credits(dev_priv, 30, 2);

	/* WaKVMNotificationOnConfigChange:bdw */
	I915_WRITE(CHICKEN_PAR2_1, I915_READ(CHICKEN_PAR2_1)
		   | KVM_CONFIG_CHANGE_NOTIFICATION_SELECT);

	lpt_init_clock_gating(dev_priv);

	/* WaDisableDopClockGating:bdw
	 *
	 * Also see the CHICKEN2 write in bdw_init_workarounds() to disable DOP
	 * clock gating.
	 */
	I915_WRITE(GEN6_UCGCTL1,
		   I915_READ(GEN6_UCGCTL1) | GEN6_EU_TCUNIT_CLOCK_GATE_DISABLE);
}

static void hsw_init_clock_gating(struct drm_i915_private *dev_priv)
{
	/* L3 caching of data atomics doesn't work -- disable it. */
	I915_WRITE(HSW_SCRATCH1, HSW_SCRATCH1_L3_DATA_ATOMICS_DISABLE);
	I915_WRITE(HSW_ROW_CHICKEN3,
		   _MASKED_BIT_ENABLE(HSW_ROW_CHICKEN3_L3_GLOBAL_ATOMICS_DISABLE));

	/* This is required by WaCatErrorRejectionIssue:hsw */
	I915_WRITE(GEN7_SQ_CHICKEN_MBCUNIT_CONFIG,
			I915_READ(GEN7_SQ_CHICKEN_MBCUNIT_CONFIG) |
			GEN7_SQ_CHICKEN_MBCUNIT_SQINTMOB);

	/* WaVSRefCountFullforceMissDisable:hsw */
	I915_WRITE(GEN7_FF_THREAD_MODE,
		   I915_READ(GEN7_FF_THREAD_MODE) & ~GEN7_FF_VS_REF_CNT_FFME);

	/* WaDisable_RenderCache_OperationalFlush:hsw */
	I915_WRITE(CACHE_MODE_0_GEN7, _MASKED_BIT_DISABLE(RC_OP_FLUSH_ENABLE));

	/* enable HiZ Raw Stall Optimization */
	I915_WRITE(CACHE_MODE_0_GEN7,
		   _MASKED_BIT_DISABLE(HIZ_RAW_STALL_OPT_DISABLE));

	/* WaDisable4x2SubspanOptimization:hsw */
	I915_WRITE(CACHE_MODE_1,
		   _MASKED_BIT_ENABLE(PIXEL_SUBSPAN_COLLECT_OPT_DISABLE));

	/*
	 * BSpec recommends 8x4 when MSAA is used,
	 * however in practice 16x4 seems fastest.
	 *
	 * Note that PS/WM thread counts depend on the WIZ hashing
	 * disable bit, which we don't touch here, but it's good
	 * to keep in mind (see 3DSTATE_PS and 3DSTATE_WM).
	 */
	I915_WRITE(GEN7_GT_MODE,
		   _MASKED_FIELD(GEN6_WIZ_HASHING_MASK, GEN6_WIZ_HASHING_16x4));

	/* WaSampleCChickenBitEnable:hsw */
	I915_WRITE(HALF_SLICE_CHICKEN3,
		   _MASKED_BIT_ENABLE(HSW_SAMPLE_C_PERFORMANCE));

	/* WaSwitchSolVfFArbitrationPriority:hsw */
	I915_WRITE(GAM_ECOCHK, I915_READ(GAM_ECOCHK) | HSW_ECOCHK_ARB_PRIO_SOL);

	lpt_init_clock_gating(dev_priv);
}

static void ivb_init_clock_gating(struct drm_i915_private *dev_priv)
{
	u32 snpcr;

	I915_WRITE(ILK_DSPCLK_GATE_D, ILK_VRHUNIT_CLOCK_GATE_DISABLE);

	/* WaDisableEarlyCull:ivb */
	I915_WRITE(_3D_CHICKEN3,
		   _MASKED_BIT_ENABLE(_3D_CHICKEN_SF_DISABLE_OBJEND_CULL));

	/* WaDisableBackToBackFlipFix:ivb */
	I915_WRITE(IVB_CHICKEN3,
		   CHICKEN3_DGMG_REQ_OUT_FIX_DISABLE |
		   CHICKEN3_DGMG_DONE_FIX_DISABLE);

	/* WaDisablePSDDualDispatchEnable:ivb */
	if (IS_IVB_GT1(dev_priv))
		I915_WRITE(GEN7_HALF_SLICE_CHICKEN1,
			   _MASKED_BIT_ENABLE(GEN7_PSD_SINGLE_PORT_DISPATCH_ENABLE));

	/* WaDisable_RenderCache_OperationalFlush:ivb */
	I915_WRITE(CACHE_MODE_0_GEN7, _MASKED_BIT_DISABLE(RC_OP_FLUSH_ENABLE));

	/* Apply the WaDisableRHWOOptimizationForRenderHang:ivb workaround. */
	I915_WRITE(GEN7_COMMON_SLICE_CHICKEN1,
		   GEN7_CSC1_RHWO_OPT_DISABLE_IN_RCC);

	/* WaApplyL3ControlAndL3ChickenMode:ivb */
	I915_WRITE(GEN7_L3CNTLREG1,
			GEN7_WA_FOR_GEN7_L3_CONTROL);
	I915_WRITE(GEN7_L3_CHICKEN_MODE_REGISTER,
		   GEN7_WA_L3_CHICKEN_MODE);
	if (IS_IVB_GT1(dev_priv))
		I915_WRITE(GEN7_ROW_CHICKEN2,
			   _MASKED_BIT_ENABLE(DOP_CLOCK_GATING_DISABLE));
	else {
		/* must write both registers */
		I915_WRITE(GEN7_ROW_CHICKEN2,
			   _MASKED_BIT_ENABLE(DOP_CLOCK_GATING_DISABLE));
		I915_WRITE(GEN7_ROW_CHICKEN2_GT2,
			   _MASKED_BIT_ENABLE(DOP_CLOCK_GATING_DISABLE));
	}

	/* WaForceL3Serialization:ivb */
	I915_WRITE(GEN7_L3SQCREG4, I915_READ(GEN7_L3SQCREG4) &
		   ~L3SQ_URB_READ_CAM_MATCH_DISABLE);

	/*
	 * According to the spec, bit 13 (RCZUNIT) must be set on IVB.
	 * This implements the WaDisableRCZUnitClockGating:ivb workaround.
	 */
	I915_WRITE(GEN6_UCGCTL2,
		   GEN6_RCZUNIT_CLOCK_GATE_DISABLE);

	/* This is required by WaCatErrorRejectionIssue:ivb */
	I915_WRITE(GEN7_SQ_CHICKEN_MBCUNIT_CONFIG,
			I915_READ(GEN7_SQ_CHICKEN_MBCUNIT_CONFIG) |
			GEN7_SQ_CHICKEN_MBCUNIT_SQINTMOB);

	g4x_disable_trickle_feed(dev_priv);

	gen7_setup_fixed_func_scheduler(dev_priv);

	if (0) { /* causes HiZ corruption on ivb:gt1 */
		/* enable HiZ Raw Stall Optimization */
		I915_WRITE(CACHE_MODE_0_GEN7,
			   _MASKED_BIT_DISABLE(HIZ_RAW_STALL_OPT_DISABLE));
	}

	/* WaDisable4x2SubspanOptimization:ivb */
	I915_WRITE(CACHE_MODE_1,
		   _MASKED_BIT_ENABLE(PIXEL_SUBSPAN_COLLECT_OPT_DISABLE));

	/*
	 * BSpec recommends 8x4 when MSAA is used,
	 * however in practice 16x4 seems fastest.
	 *
	 * Note that PS/WM thread counts depend on the WIZ hashing
	 * disable bit, which we don't touch here, but it's good
	 * to keep in mind (see 3DSTATE_PS and 3DSTATE_WM).
	 */
	I915_WRITE(GEN7_GT_MODE,
		   _MASKED_FIELD(GEN6_WIZ_HASHING_MASK, GEN6_WIZ_HASHING_16x4));

	snpcr = I915_READ(GEN6_MBCUNIT_SNPCR);
	snpcr &= ~GEN6_MBC_SNPCR_MASK;
	snpcr |= GEN6_MBC_SNPCR_MED;
	I915_WRITE(GEN6_MBCUNIT_SNPCR, snpcr);

	if (!HAS_PCH_NOP(dev_priv))
		cpt_init_clock_gating(dev_priv);

	gen6_check_mch_setup(dev_priv);
}

static void vlv_init_clock_gating(struct drm_i915_private *dev_priv)
{
	/* WaDisableEarlyCull:vlv */
	I915_WRITE(_3D_CHICKEN3,
		   _MASKED_BIT_ENABLE(_3D_CHICKEN_SF_DISABLE_OBJEND_CULL));

	/* WaDisableBackToBackFlipFix:vlv */
	I915_WRITE(IVB_CHICKEN3,
		   CHICKEN3_DGMG_REQ_OUT_FIX_DISABLE |
		   CHICKEN3_DGMG_DONE_FIX_DISABLE);

	/* WaPsdDispatchEnable:vlv */
	/* WaDisablePSDDualDispatchEnable:vlv */
	I915_WRITE(GEN7_HALF_SLICE_CHICKEN1,
		   _MASKED_BIT_ENABLE(GEN7_MAX_PS_THREAD_DEP |
				      GEN7_PSD_SINGLE_PORT_DISPATCH_ENABLE));

	/* WaDisable_RenderCache_OperationalFlush:vlv */
	I915_WRITE(CACHE_MODE_0_GEN7, _MASKED_BIT_DISABLE(RC_OP_FLUSH_ENABLE));

	/* WaForceL3Serialization:vlv */
	I915_WRITE(GEN7_L3SQCREG4, I915_READ(GEN7_L3SQCREG4) &
		   ~L3SQ_URB_READ_CAM_MATCH_DISABLE);

	/* WaDisableDopClockGating:vlv */
	I915_WRITE(GEN7_ROW_CHICKEN2,
		   _MASKED_BIT_ENABLE(DOP_CLOCK_GATING_DISABLE));

	/* This is required by WaCatErrorRejectionIssue:vlv */
	I915_WRITE(GEN7_SQ_CHICKEN_MBCUNIT_CONFIG,
		   I915_READ(GEN7_SQ_CHICKEN_MBCUNIT_CONFIG) |
		   GEN7_SQ_CHICKEN_MBCUNIT_SQINTMOB);

	gen7_setup_fixed_func_scheduler(dev_priv);

	/*
	 * According to the spec, bit 13 (RCZUNIT) must be set on IVB.
	 * This implements the WaDisableRCZUnitClockGating:vlv workaround.
	 */
	I915_WRITE(GEN6_UCGCTL2,
		   GEN6_RCZUNIT_CLOCK_GATE_DISABLE);

	/* WaDisableL3Bank2xClockGate:vlv
	 * Disabling L3 clock gating- MMIO 940c[25] = 1
	 * Set bit 25, to disable L3_BANK_2x_CLK_GATING */
	I915_WRITE(GEN7_UCGCTL4,
		   I915_READ(GEN7_UCGCTL4) | GEN7_L3BANK2X_CLOCK_GATE_DISABLE);

	/*
	 * BSpec says this must be set, even though
	 * WaDisable4x2SubspanOptimization isn't listed for VLV.
	 */
	I915_WRITE(CACHE_MODE_1,
		   _MASKED_BIT_ENABLE(PIXEL_SUBSPAN_COLLECT_OPT_DISABLE));

	/*
	 * BSpec recommends 8x4 when MSAA is used,
	 * however in practice 16x4 seems fastest.
	 *
	 * Note that PS/WM thread counts depend on the WIZ hashing
	 * disable bit, which we don't touch here, but it's good
	 * to keep in mind (see 3DSTATE_PS and 3DSTATE_WM).
	 */
	I915_WRITE(GEN7_GT_MODE,
		   _MASKED_FIELD(GEN6_WIZ_HASHING_MASK, GEN6_WIZ_HASHING_16x4));

	/*
	 * WaIncreaseL3CreditsForVLVB0:vlv
	 * This is the hardware default actually.
	 */
	I915_WRITE(GEN7_L3SQCREG1, VLV_B0_WA_L3SQCREG1_VALUE);

	/*
	 * WaDisableVLVClockGating_VBIIssue:vlv
	 * Disable clock gating on th GCFG unit to prevent a delay
	 * in the reporting of vblank events.
	 */
	I915_WRITE(VLV_GUNIT_CLOCK_GATE, GCFG_DIS);
}

static void chv_init_clock_gating(struct drm_i915_private *dev_priv)
{
	/* WaVSRefCountFullforceMissDisable:chv */
	/* WaDSRefCountFullforceMissDisable:chv */
	I915_WRITE(GEN7_FF_THREAD_MODE,
		   I915_READ(GEN7_FF_THREAD_MODE) &
		   ~(GEN8_FF_DS_REF_CNT_FFME | GEN7_FF_VS_REF_CNT_FFME));

	/* WaDisableSemaphoreAndSyncFlipWait:chv */
	I915_WRITE(GEN6_RC_SLEEP_PSMI_CONTROL,
		   _MASKED_BIT_ENABLE(GEN8_RC_SEMA_IDLE_MSG_DISABLE));

	/* WaDisableCSUnitClockGating:chv */
	I915_WRITE(GEN6_UCGCTL1, I915_READ(GEN6_UCGCTL1) |
		   GEN6_CSUNIT_CLOCK_GATE_DISABLE);

	/* WaDisableSDEUnitClockGating:chv */
	I915_WRITE(GEN8_UCGCTL6, I915_READ(GEN8_UCGCTL6) |
		   GEN8_SDEUNIT_CLOCK_GATE_DISABLE);

	/*
	 * WaProgramL3SqcReg1Default:chv
	 * See gfxspecs/Related Documents/Performance Guide/
	 * LSQC Setting Recommendations.
	 */
	gen8_set_l3sqc_credits(dev_priv, 38, 2);
}

static void g4x_init_clock_gating(struct drm_i915_private *dev_priv)
{
	u32 dspclk_gate;

	I915_WRITE(RENCLK_GATE_D1, 0);
	I915_WRITE(RENCLK_GATE_D2, VF_UNIT_CLOCK_GATE_DISABLE |
		   GS_UNIT_CLOCK_GATE_DISABLE |
		   CL_UNIT_CLOCK_GATE_DISABLE);
	I915_WRITE(RAMCLK_GATE_D, 0);
	dspclk_gate = VRHUNIT_CLOCK_GATE_DISABLE |
		OVRUNIT_CLOCK_GATE_DISABLE |
		OVCUNIT_CLOCK_GATE_DISABLE;
	if (IS_GM45(dev_priv))
		dspclk_gate |= DSSUNIT_CLOCK_GATE_DISABLE;
	I915_WRITE(DSPCLK_GATE_D, dspclk_gate);

	/* WaDisableRenderCachePipelinedFlush */
	I915_WRITE(CACHE_MODE_0,
		   _MASKED_BIT_ENABLE(CM0_PIPELINED_RENDER_FLUSH_DISABLE));

	/* WaDisable_RenderCache_OperationalFlush:g4x */
	I915_WRITE(CACHE_MODE_0, _MASKED_BIT_DISABLE(RC_OP_FLUSH_ENABLE));

	g4x_disable_trickle_feed(dev_priv);
}

static void i965gm_init_clock_gating(struct drm_i915_private *dev_priv)
{
	struct intel_uncore *uncore = &dev_priv->uncore;

	intel_uncore_write(uncore, RENCLK_GATE_D1, I965_RCC_CLOCK_GATE_DISABLE);
	intel_uncore_write(uncore, RENCLK_GATE_D2, 0);
	intel_uncore_write(uncore, DSPCLK_GATE_D, 0);
	intel_uncore_write(uncore, RAMCLK_GATE_D, 0);
	intel_uncore_write16(uncore, DEUC, 0);
	intel_uncore_write(uncore,
			   MI_ARB_STATE,
			   _MASKED_BIT_ENABLE(MI_ARB_DISPLAY_TRICKLE_FEED_DISABLE));

	/* WaDisable_RenderCache_OperationalFlush:gen4 */
	intel_uncore_write(uncore,
			   CACHE_MODE_0,
			   _MASKED_BIT_DISABLE(RC_OP_FLUSH_ENABLE));
}

static void i965g_init_clock_gating(struct drm_i915_private *dev_priv)
{
	I915_WRITE(RENCLK_GATE_D1, I965_RCZ_CLOCK_GATE_DISABLE |
		   I965_RCC_CLOCK_GATE_DISABLE |
		   I965_RCPB_CLOCK_GATE_DISABLE |
		   I965_ISC_CLOCK_GATE_DISABLE |
		   I965_FBC_CLOCK_GATE_DISABLE);
	I915_WRITE(RENCLK_GATE_D2, 0);
	I915_WRITE(MI_ARB_STATE,
		   _MASKED_BIT_ENABLE(MI_ARB_DISPLAY_TRICKLE_FEED_DISABLE));

	/* WaDisable_RenderCache_OperationalFlush:gen4 */
	I915_WRITE(CACHE_MODE_0, _MASKED_BIT_DISABLE(RC_OP_FLUSH_ENABLE));
}

static void gen3_init_clock_gating(struct drm_i915_private *dev_priv)
{
	u32 dstate = I915_READ(D_STATE);

	dstate |= DSTATE_PLL_D3_OFF | DSTATE_GFX_CLOCK_GATING |
		DSTATE_DOT_CLOCK_GATING;
	I915_WRITE(D_STATE, dstate);

	if (IS_PINEVIEW(dev_priv))
		I915_WRITE(ECOSKPD, _MASKED_BIT_ENABLE(ECO_GATING_CX_ONLY));

	/* IIR "flip pending" means done if this bit is set */
	I915_WRITE(ECOSKPD, _MASKED_BIT_DISABLE(ECO_FLIP_DONE));

	/* interrupts should cause a wake up from C3 */
	I915_WRITE(INSTPM, _MASKED_BIT_ENABLE(INSTPM_AGPBUSY_INT_EN));

	/* On GEN3 we really need to make sure the ARB C3 LP bit is set */
	I915_WRITE(MI_ARB_STATE, _MASKED_BIT_ENABLE(MI_ARB_C3_LP_WRITE_ENABLE));

	I915_WRITE(MI_ARB_STATE,
		   _MASKED_BIT_ENABLE(MI_ARB_DISPLAY_TRICKLE_FEED_DISABLE));
}

static void i85x_init_clock_gating(struct drm_i915_private *dev_priv)
{
	I915_WRITE(RENCLK_GATE_D1, SV_CLOCK_GATE_DISABLE);

	/* interrupts should cause a wake up from C3 */
	I915_WRITE(MI_STATE, _MASKED_BIT_ENABLE(MI_AGPBUSY_INT_EN) |
		   _MASKED_BIT_DISABLE(MI_AGPBUSY_830_MODE));

	I915_WRITE(MEM_MODE,
		   _MASKED_BIT_ENABLE(MEM_DISPLAY_TRICKLE_FEED_DISABLE));
}

static void i830_init_clock_gating(struct drm_i915_private *dev_priv)
{
	I915_WRITE(MEM_MODE,
		   _MASKED_BIT_ENABLE(MEM_DISPLAY_A_TRICKLE_FEED_DISABLE) |
		   _MASKED_BIT_ENABLE(MEM_DISPLAY_B_TRICKLE_FEED_DISABLE));
}

void intel_init_clock_gating(struct drm_i915_private *dev_priv)
{
	dev_priv->display.init_clock_gating(dev_priv);
}

void intel_suspend_hw(struct drm_i915_private *dev_priv)
{
	if (HAS_PCH_LPT(dev_priv))
		lpt_suspend_hw(dev_priv);
}

static void nop_init_clock_gating(struct drm_i915_private *dev_priv)
{
	drm_dbg_kms(&dev_priv->drm,
		    "No clock gating settings or workarounds applied.\n");
}

/**
 * intel_init_clock_gating_hooks - setup the clock gating hooks
 * @dev_priv: device private
 *
 * Setup the hooks that configure which clocks of a given platform can be
 * gated and also apply various GT and display specific workarounds for these
 * platforms. Note that some GT specific workarounds are applied separately
 * when GPU contexts or batchbuffers start their execution.
 */
void intel_init_clock_gating_hooks(struct drm_i915_private *dev_priv)
{
	if (IS_GEN(dev_priv, 12))
		dev_priv->display.init_clock_gating = tgl_init_clock_gating;
	else if (IS_GEN(dev_priv, 11))
		dev_priv->display.init_clock_gating = icl_init_clock_gating;
	else if (IS_CANNONLAKE(dev_priv))
		dev_priv->display.init_clock_gating = cnl_init_clock_gating;
	else if (IS_COFFEELAKE(dev_priv))
		dev_priv->display.init_clock_gating = cfl_init_clock_gating;
	else if (IS_SKYLAKE(dev_priv))
		dev_priv->display.init_clock_gating = skl_init_clock_gating;
	else if (IS_KABYLAKE(dev_priv))
		dev_priv->display.init_clock_gating = kbl_init_clock_gating;
	else if (IS_BROXTON(dev_priv))
		dev_priv->display.init_clock_gating = bxt_init_clock_gating;
	else if (IS_GEMINILAKE(dev_priv))
		dev_priv->display.init_clock_gating = glk_init_clock_gating;
	else if (IS_BROADWELL(dev_priv))
		dev_priv->display.init_clock_gating = bdw_init_clock_gating;
	else if (IS_CHERRYVIEW(dev_priv))
		dev_priv->display.init_clock_gating = chv_init_clock_gating;
	else if (IS_HASWELL(dev_priv))
		dev_priv->display.init_clock_gating = hsw_init_clock_gating;
	else if (IS_IVYBRIDGE(dev_priv))
		dev_priv->display.init_clock_gating = ivb_init_clock_gating;
	else if (IS_VALLEYVIEW(dev_priv))
		dev_priv->display.init_clock_gating = vlv_init_clock_gating;
	else if (IS_GEN(dev_priv, 6))
		dev_priv->display.init_clock_gating = gen6_init_clock_gating;
	else if (IS_GEN(dev_priv, 5))
		dev_priv->display.init_clock_gating = ilk_init_clock_gating;
	else if (IS_G4X(dev_priv))
		dev_priv->display.init_clock_gating = g4x_init_clock_gating;
	else if (IS_I965GM(dev_priv))
		dev_priv->display.init_clock_gating = i965gm_init_clock_gating;
	else if (IS_I965G(dev_priv))
		dev_priv->display.init_clock_gating = i965g_init_clock_gating;
	else if (IS_GEN(dev_priv, 3))
		dev_priv->display.init_clock_gating = gen3_init_clock_gating;
	else if (IS_I85X(dev_priv) || IS_I865G(dev_priv))
		dev_priv->display.init_clock_gating = i85x_init_clock_gating;
	else if (IS_GEN(dev_priv, 2))
		dev_priv->display.init_clock_gating = i830_init_clock_gating;
	else {
		MISSING_CASE(INTEL_DEVID(dev_priv));
		dev_priv->display.init_clock_gating = nop_init_clock_gating;
	}
}

/* Set up chip specific power management-related functions */
void intel_init_pm(struct drm_i915_private *dev_priv)
{
	/* For cxsr */
	if (IS_PINEVIEW(dev_priv))
		pnv_get_mem_freq(dev_priv);
	else if (IS_GEN(dev_priv, 5))
		ilk_get_mem_freq(dev_priv);

	if (intel_has_sagv(dev_priv))
		skl_setup_sagv_block_time(dev_priv);

	/* For FIFO watermark updates */
	if (INTEL_GEN(dev_priv) >= 9) {
		skl_setup_wm_latency(dev_priv);
		dev_priv->display.compute_global_watermarks = skl_compute_wm;
	} else if (HAS_PCH_SPLIT(dev_priv)) {
		ilk_setup_wm_latency(dev_priv);

		if ((IS_GEN(dev_priv, 5) && dev_priv->wm.pri_latency[1] &&
		     dev_priv->wm.spr_latency[1] && dev_priv->wm.cur_latency[1]) ||
		    (!IS_GEN(dev_priv, 5) && dev_priv->wm.pri_latency[0] &&
		     dev_priv->wm.spr_latency[0] && dev_priv->wm.cur_latency[0])) {
			dev_priv->display.compute_pipe_wm = ilk_compute_pipe_wm;
			dev_priv->display.compute_intermediate_wm =
				ilk_compute_intermediate_wm;
			dev_priv->display.initial_watermarks =
				ilk_initial_watermarks;
			dev_priv->display.optimize_watermarks =
				ilk_optimize_watermarks;
		} else {
			drm_dbg_kms(&dev_priv->drm,
				    "Failed to read display plane latency. "
				    "Disable CxSR\n");
		}
	} else if (IS_VALLEYVIEW(dev_priv) || IS_CHERRYVIEW(dev_priv)) {
		vlv_setup_wm_latency(dev_priv);
		dev_priv->display.compute_pipe_wm = vlv_compute_pipe_wm;
		dev_priv->display.compute_intermediate_wm = vlv_compute_intermediate_wm;
		dev_priv->display.initial_watermarks = vlv_initial_watermarks;
		dev_priv->display.optimize_watermarks = vlv_optimize_watermarks;
		dev_priv->display.atomic_update_watermarks = vlv_atomic_update_fifo;
	} else if (IS_G4X(dev_priv)) {
		g4x_setup_wm_latency(dev_priv);
		dev_priv->display.compute_pipe_wm = g4x_compute_pipe_wm;
		dev_priv->display.compute_intermediate_wm = g4x_compute_intermediate_wm;
		dev_priv->display.initial_watermarks = g4x_initial_watermarks;
		dev_priv->display.optimize_watermarks = g4x_optimize_watermarks;
	} else if (IS_PINEVIEW(dev_priv)) {
		if (!intel_get_cxsr_latency(!IS_MOBILE(dev_priv),
					    dev_priv->is_ddr3,
					    dev_priv->fsb_freq,
					    dev_priv->mem_freq)) {
			drm_info(&dev_priv->drm,
				 "failed to find known CxSR latency "
				 "(found ddr%s fsb freq %d, mem freq %d), "
				 "disabling CxSR\n",
				 (dev_priv->is_ddr3 == 1) ? "3" : "2",
				 dev_priv->fsb_freq, dev_priv->mem_freq);
			/* Disable CxSR and never update its watermark again */
			intel_set_memory_cxsr(dev_priv, false);
			dev_priv->display.update_wm = NULL;
		} else
			dev_priv->display.update_wm = pnv_update_wm;
	} else if (IS_GEN(dev_priv, 4)) {
		dev_priv->display.update_wm = i965_update_wm;
	} else if (IS_GEN(dev_priv, 3)) {
		dev_priv->display.update_wm = i9xx_update_wm;
		dev_priv->display.get_fifo_size = i9xx_get_fifo_size;
	} else if (IS_GEN(dev_priv, 2)) {
		if (INTEL_NUM_PIPES(dev_priv) == 1) {
			dev_priv->display.update_wm = i845_update_wm;
			dev_priv->display.get_fifo_size = i845_get_fifo_size;
		} else {
			dev_priv->display.update_wm = i9xx_update_wm;
			dev_priv->display.get_fifo_size = i830_get_fifo_size;
		}
	} else {
		drm_err(&dev_priv->drm,
			"unexpected fall-through in %s\n", __func__);
	}
}

void intel_pm_setup(struct drm_i915_private *dev_priv)
{
	dev_priv->runtime_pm.suspended = false;
	atomic_set(&dev_priv->runtime_pm.wakeref_count, 0);
}<|MERGE_RESOLUTION|>--- conflicted
+++ resolved
@@ -2824,37 +2824,6 @@
 	result->enable = true;
 }
 
-<<<<<<< HEAD
-static u32
-hsw_compute_linetime_wm(const struct intel_crtc_state *crtc_state)
-{
-	const struct intel_atomic_state *intel_state =
-		to_intel_atomic_state(crtc_state->uapi.state);
-	const struct drm_display_mode *adjusted_mode =
-		&crtc_state->hw.adjusted_mode;
-	u32 linetime, ips_linetime;
-
-	if (!crtc_state->hw.active)
-		return 0;
-	if (WARN_ON(adjusted_mode->crtc_clock == 0))
-		return 0;
-	if (WARN_ON(intel_state->cdclk.logical.cdclk == 0))
-		return 0;
-
-	/* The WM are computed with base on how long it takes to fill a single
-	 * row at the given clock rate, multiplied by 8.
-	 * */
-	linetime = DIV_ROUND_CLOSEST(adjusted_mode->crtc_htotal * 1000 * 8,
-				     adjusted_mode->crtc_clock);
-	ips_linetime = DIV_ROUND_CLOSEST(adjusted_mode->crtc_htotal * 1000 * 8,
-					 intel_state->cdclk.logical.cdclk);
-
-	return PIPE_WM_LINETIME_IPS_LINETIME(ips_linetime) |
-	       PIPE_WM_LINETIME_TIME(linetime);
-}
-
-=======
->>>>>>> 04d5ce62
 static void intel_read_wm_latency(struct drm_i915_private *dev_priv,
 				  u16 wm[8])
 {
@@ -3152,11 +3121,7 @@
 static int ilk_compute_pipe_wm(struct intel_crtc_state *crtc_state)
 {
 	struct drm_i915_private *dev_priv = to_i915(crtc_state->uapi.crtc->dev);
-<<<<<<< HEAD
-	struct intel_crtc *intel_crtc = to_intel_crtc(crtc_state->uapi.crtc);
-=======
 	struct intel_crtc *crtc = to_intel_crtc(crtc_state->uapi.crtc);
->>>>>>> 04d5ce62
 	struct intel_pipe_wm *pipe_wm;
 	struct intel_plane *plane;
 	const struct intel_plane_state *plane_state;
@@ -3888,27 +3853,6 @@
 	if (INTEL_GEN(dev_priv) < 11)
 		return ddb_size - 4; /* 4 blocks for bypass path allocation */
 
-<<<<<<< HEAD
-	adjusted_mode = &crtc_state->hw.adjusted_mode;
-	total_data_bw = total_data_rate * drm_mode_vrefresh(adjusted_mode);
-
-	/*
-	 * 12GB/s is maximum BW supported by single DBuf slice.
-	 *
-	 * FIXME dbuf slice code is broken:
-	 * - must wait for planes to stop using the slice before powering it off
-	 * - plane straddling both slices is illegal in multi-pipe scenarios
-	 * - should validate we stay within the hw bandwidth limits
-	 */
-	if (0 && (num_active > 1 || total_data_bw >= GBps(12))) {
-		ddb->enabled_slices = 2;
-	} else {
-		ddb->enabled_slices = 1;
-		ddb_size /= 2;
-	}
-
-=======
->>>>>>> 04d5ce62
 	return ddb_size;
 }
 
@@ -3931,10 +3875,6 @@
 	u16 ddb_size;
 	u32 ddb_range_size;
 	u32 i;
-<<<<<<< HEAD
-
-	if (WARN_ON(!state) || !crtc_state->hw.active) {
-=======
 	u32 dbuf_slice_mask;
 	u32 active_pipes;
 	u32 offset;
@@ -3943,7 +3883,6 @@
 	u32 start, end;
 
 	if (drm_WARN_ON(&dev_priv->drm, !state) || !crtc_state->hw.active) {
->>>>>>> 04d5ce62
 		alloc->start = 0;
 		alloc->end = 0;
 		*num_active = hweight8(dev_priv->active_pipes);
@@ -4015,9 +3954,6 @@
 		int hdisplay, vdisplay;
 		u32 pipe_dbuf_slice_mask;
 
-<<<<<<< HEAD
-		if (!crtc_state->hw.enable)
-=======
 		if (!crtc_state->hw.active)
 			continue;
 
@@ -4041,7 +3977,6 @@
 		 * equality for now.
 		 */
 		if (dbuf_slice_mask != pipe_dbuf_slice_mask)
->>>>>>> 04d5ce62
 			continue;
 
 		drm_mode_get_hv_timing(adjusted_mode, &hdisplay, &vdisplay);
@@ -4541,10 +4476,6 @@
 				 u64 *plane_data_rate,
 				 u64 *uv_plane_data_rate)
 {
-<<<<<<< HEAD
-	struct drm_atomic_state *state = crtc_state->uapi.state;
-=======
->>>>>>> 04d5ce62
 	struct intel_plane *plane;
 	const struct intel_plane_state *plane_state;
 	u64 total_data_rate = 0;
@@ -4576,12 +4507,6 @@
 	const struct intel_plane_state *plane_state;
 	u64 total_data_rate = 0;
 
-<<<<<<< HEAD
-	if (WARN_ON(!crtc_state->uapi.state))
-		return 0;
-
-=======
->>>>>>> 04d5ce62
 	/* Calculate and cache data rate for each plane */
 	intel_atomic_crtc_state_for_each_plane_state(plane, plane_state, crtc_state) {
 		enum plane_id plane_id = plane->id;
@@ -4622,15 +4547,8 @@
 static int
 skl_allocate_pipe_ddb(struct intel_crtc_state *crtc_state)
 {
-<<<<<<< HEAD
-	struct drm_atomic_state *state = crtc_state->uapi.state;
-	struct drm_crtc *crtc = crtc_state->uapi.crtc;
-	struct drm_i915_private *dev_priv = to_i915(crtc->dev);
-	struct intel_crtc *intel_crtc = to_intel_crtc(crtc);
-=======
 	struct intel_crtc *crtc = to_intel_crtc(crtc_state->uapi.crtc);
 	struct drm_i915_private *dev_priv = to_i915(crtc->base.dev);
->>>>>>> 04d5ce62
 	struct skl_ddb_entry *alloc = &crtc_state->wm.skl.ddb;
 	u16 alloc_size, start = 0;
 	u16 total[I915_MAX_PLANES] = {};
@@ -4647,12 +4565,6 @@
 	memset(crtc_state->wm.skl.plane_ddb_y, 0, sizeof(crtc_state->wm.skl.plane_ddb_y));
 	memset(crtc_state->wm.skl.plane_ddb_uv, 0, sizeof(crtc_state->wm.skl.plane_ddb_uv));
 
-<<<<<<< HEAD
-	if (WARN_ON(!state))
-		return 0;
-
-=======
->>>>>>> 04d5ce62
 	if (!crtc_state->hw.active) {
 		alloc->start = alloc->end = 0;
 		return 0;
@@ -5202,27 +5114,6 @@
 	}
 }
 
-<<<<<<< HEAD
-static u32
-skl_compute_linetime_wm(const struct intel_crtc_state *crtc_state)
-{
-	struct drm_atomic_state *state = crtc_state->uapi.state;
-	struct drm_i915_private *dev_priv = to_i915(state->dev);
-	uint_fixed_16_16_t linetime_us;
-	u32 linetime_wm;
-
-	linetime_us = intel_get_linetime_us(crtc_state);
-	linetime_wm = fixed16_to_u32_round_up(mul_u32_fixed16(8, linetime_us));
-
-	/* Display WA #1135: BXT:ALL GLK:ALL */
-	if (IS_GEN9_LP(dev_priv) && dev_priv->ipc_enabled)
-		linetime_wm /= 2;
-
-	return linetime_wm;
-}
-
-=======
->>>>>>> 04d5ce62
 static void skl_compute_transition_wm(const struct intel_crtc_state *crtc_state,
 				      const struct skl_wm_params *wp,
 				      struct skl_plane_wm *wm)
@@ -5793,11 +5684,6 @@
 	 * to grab the lock on *all* CRTC's.
 	 */
 	if (state->active_pipe_changes || state->modeset) {
-<<<<<<< HEAD
-		state->wm_results.dirty_pipes = INTEL_INFO(dev_priv)->pipe_mask;
-
-=======
->>>>>>> 04d5ce62
 		ret = intel_add_all_pipes(state);
 		if (ret)
 			return ret;
@@ -5911,43 +5797,6 @@
 	return 0;
 }
 
-<<<<<<< HEAD
-static void skl_atomic_update_crtc_wm(struct intel_atomic_state *state,
-				      struct intel_crtc *crtc)
-{
-	struct drm_i915_private *dev_priv = to_i915(crtc->base.dev);
-	const struct intel_crtc_state *crtc_state =
-		intel_atomic_get_new_crtc_state(state, crtc);
-	const struct skl_pipe_wm *pipe_wm = &crtc_state->wm.skl.optimal;
-	enum pipe pipe = crtc->pipe;
-
-	if ((state->wm_results.dirty_pipes & BIT(crtc->pipe)) == 0)
-		return;
-
-	I915_WRITE(PIPE_WM_LINETIME(pipe), pipe_wm->linetime);
-}
-
-static void skl_initial_wm(struct intel_atomic_state *state,
-			   struct intel_crtc *crtc)
-{
-	struct drm_i915_private *dev_priv = to_i915(crtc->base.dev);
-	const struct intel_crtc_state *crtc_state =
-		intel_atomic_get_new_crtc_state(state, crtc);
-	struct skl_ddb_values *results = &state->wm_results;
-
-	if ((results->dirty_pipes & BIT(crtc->pipe)) == 0)
-		return;
-
-	mutex_lock(&dev_priv->wm.wm_mutex);
-
-	if (crtc_state->uapi.active_changed)
-		skl_atomic_update_crtc_wm(state, crtc);
-
-	mutex_unlock(&dev_priv->wm.wm_mutex);
-}
-
-=======
->>>>>>> 04d5ce62
 static void ilk_compute_wm_config(struct drm_i915_private *dev_priv,
 				  struct intel_wm_config *config)
 {
@@ -6977,36 +6826,15 @@
 	I915_WRITE(GEN10_DFR_RATIO_EN_AND_CHICKEN,
 		   I915_READ(GEN10_DFR_RATIO_EN_AND_CHICKEN) & ~DFR_DISABLE);
 
-<<<<<<< HEAD
-	/* WaEnable32PlaneMode:icl */
-	I915_WRITE(GEN9_CSFE_CHICKEN1_RCS,
-		   _MASKED_BIT_ENABLE(GEN11_ENABLE_32_PLANE_MODE));
-
-	/*
-	 * Wa_1408615072:icl,ehl  (vsunit)
-	 * Wa_1407596294:icl,ehl  (hsunit)
-	 */
-	intel_uncore_rmw(&dev_priv->uncore, UNSLICE_UNIT_LEVEL_CLKGATE,
-			 0, VSUNIT_CLKGATE_DIS | HSUNIT_CLKGATE_DIS);
-
-	/* Wa_1407352427:icl,ehl */
-	intel_uncore_rmw(&dev_priv->uncore, UNSLICE_UNIT_LEVEL_CLKGATE2,
-			 0, PSDUNIT_CLKGATE_DIS);
-=======
 	/*Wa_14010594013:icl, ehl */
 	intel_uncore_rmw(&dev_priv->uncore, GEN8_CHICKEN_DCPR_1,
 			 0, CNL_DELAY_PMRSP);
->>>>>>> 04d5ce62
 }
 
 static void tgl_init_clock_gating(struct drm_i915_private *dev_priv)
 {
 	u32 vd_pg_enable = 0;
 	unsigned int i;
-
-	/* Wa_1408615072:tgl */
-	intel_uncore_rmw(&dev_priv->uncore, UNSLICE_UNIT_LEVEL_CLKGATE2,
-			 0, VSUNIT_CLKGATE_DIS_TGL);
 
 	/* This is not a WA. Enable VD HCP & MFX_ENC powergate */
 	for (i = 0; i < I915_MAX_VCS; i++) {
