--- conflicted
+++ resolved
@@ -397,14 +397,6 @@
 
 	spin_lock_init(&ce->guc_state.lock);
 	INIT_LIST_HEAD(&ce->guc_state.fences);
-<<<<<<< HEAD
-
-	spin_lock_init(&ce->guc_active.lock);
-	INIT_LIST_HEAD(&ce->guc_active.requests);
-
-	ce->guc_id = GUC_INVALID_LRC_ID;
-	INIT_LIST_HEAD(&ce->guc_id_link);
-=======
 	INIT_LIST_HEAD(&ce->guc_state.requests);
 
 	ce->guc_id.id = GUC_INVALID_LRC_ID;
@@ -413,20 +405,14 @@
 	INIT_LIST_HEAD(&ce->destroyed_link);
 
 	INIT_LIST_HEAD(&ce->parallel.child_list);
->>>>>>> df0cc57e
 
 	/*
 	 * Initialize fence to be complete as this is expected to be complete
 	 * unless there is a pending schedule disable outstanding.
 	 */
-<<<<<<< HEAD
-	i915_sw_fence_init(&ce->guc_blocked, sw_fence_dummy_notify);
-	i915_sw_fence_commit(&ce->guc_blocked);
-=======
 	i915_sw_fence_init(&ce->guc_state.blocked,
 			   sw_fence_dummy_notify);
 	i915_sw_fence_commit(&ce->guc_state.blocked);
->>>>>>> df0cc57e
 
 	i915_active_init(&ce->active,
 			 __intel_context_active, __intel_context_retire, 0);
@@ -447,11 +433,7 @@
 
 	mutex_destroy(&ce->pin_mutex);
 	i915_active_fini(&ce->active);
-<<<<<<< HEAD
-	i915_sw_fence_fini(&ce->guc_blocked);
-=======
 	i915_sw_fence_fini(&ce->guc_state.blocked);
->>>>>>> df0cc57e
 }
 
 void i915_context_module_exit(void)
@@ -547,20 +529,12 @@
 
 struct i915_request *intel_context_find_active_request(struct intel_context *ce)
 {
-<<<<<<< HEAD
-=======
 	struct intel_context *parent = intel_context_to_parent(ce);
->>>>>>> df0cc57e
 	struct i915_request *rq, *active = NULL;
 	unsigned long flags;
 
 	GEM_BUG_ON(!intel_engine_uses_guc(ce->engine));
 
-<<<<<<< HEAD
-	spin_lock_irqsave(&ce->guc_active.lock, flags);
-	list_for_each_entry_reverse(rq, &ce->guc_active.requests,
-				    sched.link) {
-=======
 	/*
 	 * We search the parent list to find an active request on the submitted
 	 * context. The parent list contains the requests for all the contexts
@@ -572,23 +546,16 @@
 				    sched.link) {
 		if (rq->context != ce)
 			continue;
->>>>>>> df0cc57e
 		if (i915_request_completed(rq))
 			break;
 
 		active = rq;
 	}
-<<<<<<< HEAD
-	spin_unlock_irqrestore(&ce->guc_active.lock, flags);
-=======
 	spin_unlock_irqrestore(&parent->guc_state.lock, flags);
->>>>>>> df0cc57e
 
 	return active;
 }
 
-<<<<<<< HEAD
-=======
 void intel_context_bind_parent_child(struct intel_context *parent,
 				     struct intel_context *child)
 {
@@ -609,7 +576,6 @@
 	child->parallel.parent = parent;
 }
 
->>>>>>> df0cc57e
 #if IS_ENABLED(CONFIG_DRM_I915_SELFTEST)
 #include "selftest_context.c"
 #endif