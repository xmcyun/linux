/*
 *  Copyright (c) 2014 Realtek Semiconductor Corp. All rights reserved.
 *
 * This program is free software; you can redistribute it and/or
 * modify it under the terms of the GNU General Public License
 * version 2 as published by the Free Software Foundation.
 *
 */

#include <linux/signal.h>
#include <linux/slab.h>
#include <linux/module.h>
#include <linux/netdevice.h>
#include <linux/etherdevice.h>
#include <linux/mii.h>
#include <linux/ethtool.h>
#include <linux/usb.h>
#include <linux/crc32.h>
#include <linux/if_vlan.h>
#include <linux/uaccess.h>
#include <linux/list.h>
#include <linux/ip.h>
#include <linux/ipv6.h>
#include <net/ip6_checksum.h>
#include <uapi/linux/mdio.h>
#include <linux/mdio.h>

/* Version Information */
#define DRIVER_VERSION "v1.06.1 (2014/10/01)"
#define DRIVER_AUTHOR "Realtek linux nic maintainers <nic_swsd@realtek.com>"
#define DRIVER_DESC "Realtek RTL8152/RTL8153 Based USB Ethernet Adapters"
#define MODULENAME "r8152"

#define R8152_PHY_ID		32

#define PLA_IDR			0xc000
#define PLA_RCR			0xc010
#define PLA_RMS			0xc016
#define PLA_RXFIFO_CTRL0	0xc0a0
#define PLA_RXFIFO_CTRL1	0xc0a4
#define PLA_RXFIFO_CTRL2	0xc0a8
#define PLA_FMC			0xc0b4
#define PLA_CFG_WOL		0xc0b6
#define PLA_TEREDO_CFG		0xc0bc
#define PLA_MAR			0xcd00
#define PLA_BACKUP		0xd000
#define PAL_BDC_CR		0xd1a0
#define PLA_TEREDO_TIMER	0xd2cc
#define PLA_REALWOW_TIMER	0xd2e8
#define PLA_LEDSEL		0xdd90
#define PLA_LED_FEATURE		0xdd92
#define PLA_PHYAR		0xde00
#define PLA_BOOT_CTRL		0xe004
#define PLA_GPHY_INTR_IMR	0xe022
#define PLA_EEE_CR		0xe040
#define PLA_EEEP_CR		0xe080
#define PLA_MAC_PWR_CTRL	0xe0c0
#define PLA_MAC_PWR_CTRL2	0xe0ca
#define PLA_MAC_PWR_CTRL3	0xe0cc
#define PLA_MAC_PWR_CTRL4	0xe0ce
#define PLA_WDT6_CTRL		0xe428
#define PLA_TCR0		0xe610
#define PLA_TCR1		0xe612
#define PLA_MTPS		0xe615
#define PLA_TXFIFO_CTRL		0xe618
#define PLA_RSTTALLY		0xe800
#define PLA_CR			0xe813
#define PLA_CRWECR		0xe81c
#define PLA_CONFIG12		0xe81e	/* CONFIG1, CONFIG2 */
#define PLA_CONFIG34		0xe820	/* CONFIG3, CONFIG4 */
#define PLA_CONFIG5		0xe822
#define PLA_PHY_PWR		0xe84c
#define PLA_OOB_CTRL		0xe84f
#define PLA_CPCR		0xe854
#define PLA_MISC_0		0xe858
#define PLA_MISC_1		0xe85a
#define PLA_OCP_GPHY_BASE	0xe86c
#define PLA_TALLYCNT		0xe890
#define PLA_SFF_STS_7		0xe8de
#define PLA_PHYSTATUS		0xe908
#define PLA_BP_BA		0xfc26
#define PLA_BP_0		0xfc28
#define PLA_BP_1		0xfc2a
#define PLA_BP_2		0xfc2c
#define PLA_BP_3		0xfc2e
#define PLA_BP_4		0xfc30
#define PLA_BP_5		0xfc32
#define PLA_BP_6		0xfc34
#define PLA_BP_7		0xfc36
#define PLA_BP_EN		0xfc38

#define USB_U2P3_CTRL		0xb460
#define USB_DEV_STAT		0xb808
#define USB_USB_CTRL		0xd406
#define USB_PHY_CTRL		0xd408
#define USB_TX_AGG		0xd40a
#define USB_RX_BUF_TH		0xd40c
#define USB_USB_TIMER		0xd428
#define USB_RX_EARLY_AGG	0xd42c
#define USB_PM_CTRL_STATUS	0xd432
#define USB_TX_DMA		0xd434
#define USB_TOLERANCE		0xd490
#define USB_LPM_CTRL		0xd41a
#define USB_UPS_CTRL		0xd800
#define USB_MISC_0		0xd81a
#define USB_POWER_CUT		0xd80a
#define USB_AFE_CTRL2		0xd824
#define USB_WDT11_CTRL		0xe43c
#define USB_BP_BA		0xfc26
#define USB_BP_0		0xfc28
#define USB_BP_1		0xfc2a
#define USB_BP_2		0xfc2c
#define USB_BP_3		0xfc2e
#define USB_BP_4		0xfc30
#define USB_BP_5		0xfc32
#define USB_BP_6		0xfc34
#define USB_BP_7		0xfc36
#define USB_BP_EN		0xfc38

/* OCP Registers */
#define OCP_ALDPS_CONFIG	0x2010
#define OCP_EEE_CONFIG1		0x2080
#define OCP_EEE_CONFIG2		0x2092
#define OCP_EEE_CONFIG3		0x2094
#define OCP_BASE_MII		0xa400
#define OCP_EEE_AR		0xa41a
#define OCP_EEE_DATA		0xa41c
#define OCP_PHY_STATUS		0xa420
#define OCP_POWER_CFG		0xa430
#define OCP_EEE_CFG		0xa432
#define OCP_SRAM_ADDR		0xa436
#define OCP_SRAM_DATA		0xa438
#define OCP_DOWN_SPEED		0xa442
#define OCP_EEE_ABLE		0xa5c4
#define OCP_EEE_ADV		0xa5d0
#define OCP_EEE_LPABLE		0xa5d2
#define OCP_ADC_CFG		0xbc06

/* SRAM Register */
#define SRAM_LPF_CFG		0x8012
#define SRAM_10M_AMP1		0x8080
#define SRAM_10M_AMP2		0x8082
#define SRAM_IMPEDANCE		0x8084

/* PLA_RCR */
#define RCR_AAP			0x00000001
#define RCR_APM			0x00000002
#define RCR_AM			0x00000004
#define RCR_AB			0x00000008
#define RCR_ACPT_ALL		(RCR_AAP | RCR_APM | RCR_AM | RCR_AB)

/* PLA_RXFIFO_CTRL0 */
#define RXFIFO_THR1_NORMAL	0x00080002
#define RXFIFO_THR1_OOB		0x01800003

/* PLA_RXFIFO_CTRL1 */
#define RXFIFO_THR2_FULL	0x00000060
#define RXFIFO_THR2_HIGH	0x00000038
#define RXFIFO_THR2_OOB		0x0000004a
#define RXFIFO_THR2_NORMAL	0x00a0

/* PLA_RXFIFO_CTRL2 */
#define RXFIFO_THR3_FULL	0x00000078
#define RXFIFO_THR3_HIGH	0x00000048
#define RXFIFO_THR3_OOB		0x0000005a
#define RXFIFO_THR3_NORMAL	0x0110

/* PLA_TXFIFO_CTRL */
#define TXFIFO_THR_NORMAL	0x00400008
#define TXFIFO_THR_NORMAL2	0x01000008

/* PLA_FMC */
#define FMC_FCR_MCU_EN		0x0001

/* PLA_EEEP_CR */
#define EEEP_CR_EEEP_TX		0x0002

/* PLA_WDT6_CTRL */
#define WDT6_SET_MODE		0x0010

/* PLA_TCR0 */
#define TCR0_TX_EMPTY		0x0800
#define TCR0_AUTO_FIFO		0x0080

/* PLA_TCR1 */
#define VERSION_MASK		0x7cf0

/* PLA_MTPS */
#define MTPS_JUMBO		(12 * 1024 / 64)
#define MTPS_DEFAULT		(6 * 1024 / 64)

/* PLA_RSTTALLY */
#define TALLY_RESET		0x0001

/* PLA_CR */
#define CR_RST			0x10
#define CR_RE			0x08
#define CR_TE			0x04

/* PLA_CRWECR */
#define CRWECR_NORAML		0x00
#define CRWECR_CONFIG		0xc0

/* PLA_OOB_CTRL */
#define NOW_IS_OOB		0x80
#define TXFIFO_EMPTY		0x20
#define RXFIFO_EMPTY		0x10
#define LINK_LIST_READY		0x02
#define DIS_MCU_CLROOB		0x01
#define FIFO_EMPTY		(TXFIFO_EMPTY | RXFIFO_EMPTY)

/* PLA_MISC_1 */
#define RXDY_GATED_EN		0x0008

/* PLA_SFF_STS_7 */
#define RE_INIT_LL		0x8000
#define MCU_BORW_EN		0x4000

/* PLA_CPCR */
#define CPCR_RX_VLAN		0x0040

/* PLA_CFG_WOL */
#define MAGIC_EN		0x0001

/* PLA_TEREDO_CFG */
#define TEREDO_SEL		0x8000
#define TEREDO_WAKE_MASK	0x7f00
#define TEREDO_RS_EVENT_MASK	0x00fe
#define OOB_TEREDO_EN		0x0001

/* PAL_BDC_CR */
#define ALDPS_PROXY_MODE	0x0001

/* PLA_CONFIG34 */
#define LINK_ON_WAKE_EN		0x0010
#define LINK_OFF_WAKE_EN	0x0008

/* PLA_CONFIG5 */
#define BWF_EN			0x0040
#define MWF_EN			0x0020
#define UWF_EN			0x0010
#define LAN_WAKE_EN		0x0002

/* PLA_LED_FEATURE */
#define LED_MODE_MASK		0x0700

/* PLA_PHY_PWR */
#define TX_10M_IDLE_EN		0x0080
#define PFM_PWM_SWITCH		0x0040

/* PLA_MAC_PWR_CTRL */
#define D3_CLK_GATED_EN		0x00004000
#define MCU_CLK_RATIO		0x07010f07
#define MCU_CLK_RATIO_MASK	0x0f0f0f0f
#define ALDPS_SPDWN_RATIO	0x0f87

/* PLA_MAC_PWR_CTRL2 */
#define EEE_SPDWN_RATIO		0x8007

/* PLA_MAC_PWR_CTRL3 */
#define PKT_AVAIL_SPDWN_EN	0x0100
#define SUSPEND_SPDWN_EN	0x0004
#define U1U2_SPDWN_EN		0x0002
#define L1_SPDWN_EN		0x0001

/* PLA_MAC_PWR_CTRL4 */
#define PWRSAVE_SPDWN_EN	0x1000
#define RXDV_SPDWN_EN		0x0800
#define TX10MIDLE_EN		0x0100
#define TP100_SPDWN_EN		0x0020
#define TP500_SPDWN_EN		0x0010
#define TP1000_SPDWN_EN		0x0008
#define EEE_SPDWN_EN		0x0001

/* PLA_GPHY_INTR_IMR */
#define GPHY_STS_MSK		0x0001
#define SPEED_DOWN_MSK		0x0002
#define SPDWN_RXDV_MSK		0x0004
#define SPDWN_LINKCHG_MSK	0x0008

/* PLA_PHYAR */
#define PHYAR_FLAG		0x80000000

/* PLA_EEE_CR */
#define EEE_RX_EN		0x0001
#define EEE_TX_EN		0x0002

/* PLA_BOOT_CTRL */
#define AUTOLOAD_DONE		0x0002

/* USB_DEV_STAT */
#define STAT_SPEED_MASK		0x0006
#define STAT_SPEED_HIGH		0x0000
#define STAT_SPEED_FULL		0x0002

/* USB_TX_AGG */
#define TX_AGG_MAX_THRESHOLD	0x03

/* USB_RX_BUF_TH */
#define RX_THR_SUPPER		0x0c350180
#define RX_THR_HIGH		0x7a120180
#define RX_THR_SLOW		0xffff0180

/* USB_TX_DMA */
#define TEST_MODE_DISABLE	0x00000001
#define TX_SIZE_ADJUST1		0x00000100

/* USB_UPS_CTRL */
#define POWER_CUT		0x0100

/* USB_PM_CTRL_STATUS */
#define RESUME_INDICATE		0x0001

/* USB_USB_CTRL */
#define RX_AGG_DISABLE		0x0010

/* USB_U2P3_CTRL */
#define U2P3_ENABLE		0x0001

/* USB_POWER_CUT */
#define PWR_EN			0x0001
#define PHASE2_EN		0x0008

/* USB_MISC_0 */
#define PCUT_STATUS		0x0001

/* USB_RX_EARLY_AGG */
#define EARLY_AGG_SUPPER	0x0e832981
#define EARLY_AGG_HIGH		0x0e837a12
#define EARLY_AGG_SLOW		0x0e83ffff

/* USB_WDT11_CTRL */
#define TIMER11_EN		0x0001

/* USB_LPM_CTRL */
#define LPM_TIMER_MASK		0x0c
#define LPM_TIMER_500MS		0x04	/* 500 ms */
#define LPM_TIMER_500US		0x0c	/* 500 us */

/* USB_AFE_CTRL2 */
#define SEN_VAL_MASK		0xf800
#define SEN_VAL_NORMAL		0xa000
#define SEL_RXIDLE		0x0100

/* OCP_ALDPS_CONFIG */
#define ENPWRSAVE		0x8000
#define ENPDNPS			0x0200
#define LINKENA			0x0100
#define DIS_SDSAVE		0x0010

/* OCP_PHY_STATUS */
#define PHY_STAT_MASK		0x0007
#define PHY_STAT_LAN_ON		3
#define PHY_STAT_PWRDN		5

/* OCP_POWER_CFG */
#define EEE_CLKDIV_EN		0x8000
#define EN_ALDPS		0x0004
#define EN_10M_PLLOFF		0x0001

/* OCP_EEE_CONFIG1 */
#define RG_TXLPI_MSK_HFDUP	0x8000
#define RG_MATCLR_EN		0x4000
#define EEE_10_CAP		0x2000
#define EEE_NWAY_EN		0x1000
#define TX_QUIET_EN		0x0200
#define RX_QUIET_EN		0x0100
#define sd_rise_time_mask	0x0070
#define sd_rise_time(x)		(min(x, 7) << 4)	/* bit 4 ~ 6 */
#define RG_RXLPI_MSK_HFDUP	0x0008
#define SDFALLTIME		0x0007	/* bit 0 ~ 2 */

/* OCP_EEE_CONFIG2 */
#define RG_LPIHYS_NUM		0x7000	/* bit 12 ~ 15 */
#define RG_DACQUIET_EN		0x0400
#define RG_LDVQUIET_EN		0x0200
#define RG_CKRSEL		0x0020
#define RG_EEEPRG_EN		0x0010

/* OCP_EEE_CONFIG3 */
#define fast_snr_mask		0xff80
#define fast_snr(x)		(min(x, 0x1ff) << 7)	/* bit 7 ~ 15 */
#define RG_LFS_SEL		0x0060	/* bit 6 ~ 5 */
#define MSK_PH			0x0006	/* bit 0 ~ 3 */

/* OCP_EEE_AR */
/* bit[15:14] function */
#define FUN_ADDR		0x0000
#define FUN_DATA		0x4000
/* bit[4:0] device addr */

/* OCP_EEE_CFG */
#define CTAP_SHORT_EN		0x0040
#define EEE10_EN		0x0010

/* OCP_DOWN_SPEED */
#define EN_10M_BGOFF		0x0080

/* OCP_ADC_CFG */
#define CKADSEL_L		0x0100
#define ADC_EN			0x0080
#define EN_EMI_L		0x0040

/* SRAM_LPF_CFG */
#define LPF_AUTO_TUNE		0x8000

/* SRAM_10M_AMP1 */
#define GDAC_IB_UPALL		0x0008

/* SRAM_10M_AMP2 */
#define AMP_DN			0x0200

/* SRAM_IMPEDANCE */
#define RX_DRIVING_MASK		0x6000

enum rtl_register_content {
	_1000bps	= 0x10,
	_100bps		= 0x08,
	_10bps		= 0x04,
	LINK_STATUS	= 0x02,
	FULL_DUP	= 0x01,
};

#define RTL8152_MAX_TX		4
#define RTL8152_MAX_RX		10
#define INTBUFSIZE		2
#define CRC_SIZE		4
#define TX_ALIGN		4
#define RX_ALIGN		8

#define INTR_LINK		0x0004

#define RTL8152_REQT_READ	0xc0
#define RTL8152_REQT_WRITE	0x40
#define RTL8152_REQ_GET_REGS	0x05
#define RTL8152_REQ_SET_REGS	0x05

#define BYTE_EN_DWORD		0xff
#define BYTE_EN_WORD		0x33
#define BYTE_EN_BYTE		0x11
#define BYTE_EN_SIX_BYTES	0x3f
#define BYTE_EN_START_MASK	0x0f
#define BYTE_EN_END_MASK	0xf0

#define RTL8153_MAX_PACKET	9216 /* 9K */
#define RTL8153_MAX_MTU		(RTL8153_MAX_PACKET - VLAN_ETH_HLEN - VLAN_HLEN)
#define RTL8152_RMS		(VLAN_ETH_FRAME_LEN + VLAN_HLEN)
#define RTL8153_RMS		RTL8153_MAX_PACKET
#define RTL8152_TX_TIMEOUT	(5 * HZ)

/* rtl8152 flags */
enum rtl8152_flags {
	RTL8152_UNPLUG = 0,
	RTL8152_SET_RX_MODE,
	WORK_ENABLE,
	RTL8152_LINK_CHG,
	SELECTIVE_SUSPEND,
	PHY_RESET,
	SCHEDULE_TASKLET,
};

/* Define these values to match your device */
#define VENDOR_ID_REALTEK		0x0bda
#define PRODUCT_ID_RTL8152		0x8152
#define PRODUCT_ID_RTL8153		0x8153

#define VENDOR_ID_SAMSUNG		0x04e8
#define PRODUCT_ID_SAMSUNG		0xa101

#define MCU_TYPE_PLA			0x0100
#define MCU_TYPE_USB			0x0000

#define REALTEK_USB_DEVICE(vend, prod)	\
	USB_DEVICE_INTERFACE_CLASS(vend, prod, USB_CLASS_VENDOR_SPEC)

struct tally_counter {
	__le64	tx_packets;
	__le64	rx_packets;
	__le64	tx_errors;
	__le32	rx_errors;
	__le16	rx_missed;
	__le16	align_errors;
	__le32	tx_one_collision;
	__le32	tx_multi_collision;
	__le64	rx_unicast;
	__le64	rx_broadcast;
	__le32	rx_multicast;
	__le16	tx_aborted;
	__le16	tx_underun;
};

struct rx_desc {
	__le32 opts1;
#define RX_LEN_MASK			0x7fff

	__le32 opts2;
#define RD_UDP_CS			(1 << 23)
#define RD_TCP_CS			(1 << 22)
#define RD_IPV6_CS			(1 << 20)
#define RD_IPV4_CS			(1 << 19)

	__le32 opts3;
#define IPF				(1 << 23) /* IP checksum fail */
#define UDPF				(1 << 22) /* UDP checksum fail */
#define TCPF				(1 << 21) /* TCP checksum fail */
#define RX_VLAN_TAG			(1 << 16)

	__le32 opts4;
	__le32 opts5;
	__le32 opts6;
};

struct tx_desc {
	__le32 opts1;
#define TX_FS			(1 << 31) /* First segment of a packet */
#define TX_LS			(1 << 30) /* Final segment of a packet */
#define GTSENDV4		(1 << 28)
#define GTSENDV6		(1 << 27)
#define GTTCPHO_SHIFT		18
#define GTTCPHO_MAX		0x7fU
#define TX_LEN_MAX		0x3ffffU

	__le32 opts2;
#define UDP_CS			(1 << 31) /* Calculate UDP/IP checksum */
#define TCP_CS			(1 << 30) /* Calculate TCP/IP checksum */
#define IPV4_CS			(1 << 29) /* Calculate IPv4 checksum */
#define IPV6_CS			(1 << 28) /* Calculate IPv6 checksum */
#define MSS_SHIFT		17
#define MSS_MAX			0x7ffU
#define TCPHO_SHIFT		17
#define TCPHO_MAX		0x7ffU
#define TX_VLAN_TAG			(1 << 16)
};

struct r8152;

struct rx_agg {
	struct list_head list;
	struct urb *urb;
	struct r8152 *context;
	void *buffer;
	void *head;
};

struct tx_agg {
	struct list_head list;
	struct urb *urb;
	struct r8152 *context;
	void *buffer;
	void *head;
	u32 skb_num;
	u32 skb_len;
};

struct r8152 {
	unsigned long flags;
	struct usb_device *udev;
	struct tasklet_struct tl;
	struct usb_interface *intf;
	struct net_device *netdev;
	struct urb *intr_urb;
	struct tx_agg tx_info[RTL8152_MAX_TX];
	struct rx_agg rx_info[RTL8152_MAX_RX];
	struct list_head rx_done, tx_free;
	struct sk_buff_head tx_queue;
	spinlock_t rx_lock, tx_lock;
	struct delayed_work schedule;
	struct mii_if_info mii;

	struct rtl_ops {
		void (*init)(struct r8152 *);
		int (*enable)(struct r8152 *);
		void (*disable)(struct r8152 *);
		void (*up)(struct r8152 *);
		void (*down)(struct r8152 *);
		void (*unload)(struct r8152 *);
		int (*eee_get)(struct r8152 *, struct ethtool_eee *);
		int (*eee_set)(struct r8152 *, struct ethtool_eee *);
	} rtl_ops;

	int intr_interval;
	u32 saved_wolopts;
	u32 msg_enable;
	u32 tx_qlen;
	u16 ocp_base;
	u8 *intr_buff;
	u8 version;
	u8 speed;
};

enum rtl_version {
	RTL_VER_UNKNOWN = 0,
	RTL_VER_01,
	RTL_VER_02,
	RTL_VER_03,
	RTL_VER_04,
	RTL_VER_05,
	RTL_VER_MAX
};

enum tx_csum_stat {
	TX_CSUM_SUCCESS = 0,
	TX_CSUM_TSO,
	TX_CSUM_NONE
};

/* Maximum number of multicast addresses to filter (vs. Rx-all-multicast).
 * The RTL chips use a 64 element hash table based on the Ethernet CRC.
 */
static const int multicast_filter_limit = 32;
static unsigned int agg_buf_sz = 16384;

#define RTL_LIMITED_TSO_SIZE	(agg_buf_sz - sizeof(struct tx_desc) - \
				 VLAN_ETH_HLEN - VLAN_HLEN)

static
int get_registers(struct r8152 *tp, u16 value, u16 index, u16 size, void *data)
{
	int ret;
	void *tmp;

	tmp = kmalloc(size, GFP_KERNEL);
	if (!tmp)
		return -ENOMEM;

	ret = usb_control_msg(tp->udev, usb_rcvctrlpipe(tp->udev, 0),
			      RTL8152_REQ_GET_REGS, RTL8152_REQT_READ,
			      value, index, tmp, size, 500);

	memcpy(data, tmp, size);
	kfree(tmp);

	return ret;
}

static
int set_registers(struct r8152 *tp, u16 value, u16 index, u16 size, void *data)
{
	int ret;
	void *tmp;

	tmp = kmemdup(data, size, GFP_KERNEL);
	if (!tmp)
		return -ENOMEM;

	ret = usb_control_msg(tp->udev, usb_sndctrlpipe(tp->udev, 0),
			      RTL8152_REQ_SET_REGS, RTL8152_REQT_WRITE,
			      value, index, tmp, size, 500);

	kfree(tmp);

	return ret;
}

static int generic_ocp_read(struct r8152 *tp, u16 index, u16 size,
			    void *data, u16 type)
{
	u16 limit = 64;
	int ret = 0;

	if (test_bit(RTL8152_UNPLUG, &tp->flags))
		return -ENODEV;

	/* both size and indix must be 4 bytes align */
	if ((size & 3) || !size || (index & 3) || !data)
		return -EPERM;

	if ((u32)index + (u32)size > 0xffff)
		return -EPERM;

	while (size) {
		if (size > limit) {
			ret = get_registers(tp, index, type, limit, data);
			if (ret < 0)
				break;

			index += limit;
			data += limit;
			size -= limit;
		} else {
			ret = get_registers(tp, index, type, size, data);
			if (ret < 0)
				break;

			index += size;
			data += size;
			size = 0;
			break;
		}
	}

	return ret;
}

static int generic_ocp_write(struct r8152 *tp, u16 index, u16 byteen,
			     u16 size, void *data, u16 type)
{
	int ret;
	u16 byteen_start, byteen_end, byen;
	u16 limit = 512;

	if (test_bit(RTL8152_UNPLUG, &tp->flags))
		return -ENODEV;

	/* both size and indix must be 4 bytes align */
	if ((size & 3) || !size || (index & 3) || !data)
		return -EPERM;

	if ((u32)index + (u32)size > 0xffff)
		return -EPERM;

	byteen_start = byteen & BYTE_EN_START_MASK;
	byteen_end = byteen & BYTE_EN_END_MASK;

	byen = byteen_start | (byteen_start << 4);
	ret = set_registers(tp, index, type | byen, 4, data);
	if (ret < 0)
		goto error1;

	index += 4;
	data += 4;
	size -= 4;

	if (size) {
		size -= 4;

		while (size) {
			if (size > limit) {
				ret = set_registers(tp, index,
						    type | BYTE_EN_DWORD,
						    limit, data);
				if (ret < 0)
					goto error1;

				index += limit;
				data += limit;
				size -= limit;
			} else {
				ret = set_registers(tp, index,
						    type | BYTE_EN_DWORD,
						    size, data);
				if (ret < 0)
					goto error1;

				index += size;
				data += size;
				size = 0;
				break;
			}
		}

		byen = byteen_end | (byteen_end >> 4);
		ret = set_registers(tp, index, type | byen, 4, data);
		if (ret < 0)
			goto error1;
	}

error1:
	return ret;
}

static inline
int pla_ocp_read(struct r8152 *tp, u16 index, u16 size, void *data)
{
	return generic_ocp_read(tp, index, size, data, MCU_TYPE_PLA);
}

static inline
int pla_ocp_write(struct r8152 *tp, u16 index, u16 byteen, u16 size, void *data)
{
	return generic_ocp_write(tp, index, byteen, size, data, MCU_TYPE_PLA);
}

static inline
int usb_ocp_read(struct r8152 *tp, u16 index, u16 size, void *data)
{
	return generic_ocp_read(tp, index, size, data, MCU_TYPE_USB);
}

static inline
int usb_ocp_write(struct r8152 *tp, u16 index, u16 byteen, u16 size, void *data)
{
	return generic_ocp_write(tp, index, byteen, size, data, MCU_TYPE_USB);
}

static u32 ocp_read_dword(struct r8152 *tp, u16 type, u16 index)
{
	__le32 data;

	generic_ocp_read(tp, index, sizeof(data), &data, type);

	return __le32_to_cpu(data);
}

static void ocp_write_dword(struct r8152 *tp, u16 type, u16 index, u32 data)
{
	__le32 tmp = __cpu_to_le32(data);

	generic_ocp_write(tp, index, BYTE_EN_DWORD, sizeof(tmp), &tmp, type);
}

static u16 ocp_read_word(struct r8152 *tp, u16 type, u16 index)
{
	u32 data;
	__le32 tmp;
	u8 shift = index & 2;

	index &= ~3;

	generic_ocp_read(tp, index, sizeof(tmp), &tmp, type);

	data = __le32_to_cpu(tmp);
	data >>= (shift * 8);
	data &= 0xffff;

	return (u16)data;
}

static void ocp_write_word(struct r8152 *tp, u16 type, u16 index, u32 data)
{
	u32 mask = 0xffff;
	__le32 tmp;
	u16 byen = BYTE_EN_WORD;
	u8 shift = index & 2;

	data &= mask;

	if (index & 2) {
		byen <<= shift;
		mask <<= (shift * 8);
		data <<= (shift * 8);
		index &= ~3;
	}

	generic_ocp_read(tp, index, sizeof(tmp), &tmp, type);

	data |= __le32_to_cpu(tmp) & ~mask;
	tmp = __cpu_to_le32(data);

	generic_ocp_write(tp, index, byen, sizeof(tmp), &tmp, type);
}

static u8 ocp_read_byte(struct r8152 *tp, u16 type, u16 index)
{
	u32 data;
	__le32 tmp;
	u8 shift = index & 3;

	index &= ~3;

	generic_ocp_read(tp, index, sizeof(tmp), &tmp, type);

	data = __le32_to_cpu(tmp);
	data >>= (shift * 8);
	data &= 0xff;

	return (u8)data;
}

static void ocp_write_byte(struct r8152 *tp, u16 type, u16 index, u32 data)
{
	u32 mask = 0xff;
	__le32 tmp;
	u16 byen = BYTE_EN_BYTE;
	u8 shift = index & 3;

	data &= mask;

	if (index & 3) {
		byen <<= shift;
		mask <<= (shift * 8);
		data <<= (shift * 8);
		index &= ~3;
	}

	generic_ocp_read(tp, index, sizeof(tmp), &tmp, type);

	data |= __le32_to_cpu(tmp) & ~mask;
	tmp = __cpu_to_le32(data);

	generic_ocp_write(tp, index, byen, sizeof(tmp), &tmp, type);
}

static u16 ocp_reg_read(struct r8152 *tp, u16 addr)
{
	u16 ocp_base, ocp_index;

	ocp_base = addr & 0xf000;
	if (ocp_base != tp->ocp_base) {
		ocp_write_word(tp, MCU_TYPE_PLA, PLA_OCP_GPHY_BASE, ocp_base);
		tp->ocp_base = ocp_base;
	}

	ocp_index = (addr & 0x0fff) | 0xb000;
	return ocp_read_word(tp, MCU_TYPE_PLA, ocp_index);
}

static void ocp_reg_write(struct r8152 *tp, u16 addr, u16 data)
{
	u16 ocp_base, ocp_index;

	ocp_base = addr & 0xf000;
	if (ocp_base != tp->ocp_base) {
		ocp_write_word(tp, MCU_TYPE_PLA, PLA_OCP_GPHY_BASE, ocp_base);
		tp->ocp_base = ocp_base;
	}

	ocp_index = (addr & 0x0fff) | 0xb000;
	ocp_write_word(tp, MCU_TYPE_PLA, ocp_index, data);
}

static inline void r8152_mdio_write(struct r8152 *tp, u32 reg_addr, u32 value)
{
	ocp_reg_write(tp, OCP_BASE_MII + reg_addr * 2, value);
}

static inline int r8152_mdio_read(struct r8152 *tp, u32 reg_addr)
{
	return ocp_reg_read(tp, OCP_BASE_MII + reg_addr * 2);
}

static void sram_write(struct r8152 *tp, u16 addr, u16 data)
{
	ocp_reg_write(tp, OCP_SRAM_ADDR, addr);
	ocp_reg_write(tp, OCP_SRAM_DATA, data);
}

static u16 sram_read(struct r8152 *tp, u16 addr)
{
	ocp_reg_write(tp, OCP_SRAM_ADDR, addr);
	return ocp_reg_read(tp, OCP_SRAM_DATA);
}

static int read_mii_word(struct net_device *netdev, int phy_id, int reg)
{
	struct r8152 *tp = netdev_priv(netdev);
	int ret;

	if (test_bit(RTL8152_UNPLUG, &tp->flags))
		return -ENODEV;

	if (phy_id != R8152_PHY_ID)
		return -EINVAL;

	ret = usb_autopm_get_interface(tp->intf);
	if (ret < 0)
		goto out;

	ret = r8152_mdio_read(tp, reg);

	usb_autopm_put_interface(tp->intf);

out:
	return ret;
}

static
void write_mii_word(struct net_device *netdev, int phy_id, int reg, int val)
{
	struct r8152 *tp = netdev_priv(netdev);

	if (test_bit(RTL8152_UNPLUG, &tp->flags))
		return;

	if (phy_id != R8152_PHY_ID)
		return;

	if (usb_autopm_get_interface(tp->intf) < 0)
		return;

	r8152_mdio_write(tp, reg, val);

	usb_autopm_put_interface(tp->intf);
}

static int
r8152_submit_rx(struct r8152 *tp, struct rx_agg *agg, gfp_t mem_flags);

static int rtl8152_set_mac_address(struct net_device *netdev, void *p)
{
	struct r8152 *tp = netdev_priv(netdev);
	struct sockaddr *addr = p;

	if (!is_valid_ether_addr(addr->sa_data))
		return -EADDRNOTAVAIL;

	memcpy(netdev->dev_addr, addr->sa_data, netdev->addr_len);

	ocp_write_byte(tp, MCU_TYPE_PLA, PLA_CRWECR, CRWECR_CONFIG);
	pla_ocp_write(tp, PLA_IDR, BYTE_EN_SIX_BYTES, 8, addr->sa_data);
	ocp_write_byte(tp, MCU_TYPE_PLA, PLA_CRWECR, CRWECR_NORAML);

	return 0;
}

static int set_ethernet_addr(struct r8152 *tp)
{
	struct net_device *dev = tp->netdev;
	struct sockaddr sa;
	int ret;

	if (tp->version == RTL_VER_01)
		ret = pla_ocp_read(tp, PLA_IDR, 8, sa.sa_data);
	else
		ret = pla_ocp_read(tp, PLA_BACKUP, 8, sa.sa_data);

	if (ret < 0) {
		netif_err(tp, probe, dev, "Get ether addr fail\n");
	} else if (!is_valid_ether_addr(sa.sa_data)) {
		netif_err(tp, probe, dev, "Invalid ether addr %pM\n",
			  sa.sa_data);
		eth_hw_addr_random(dev);
		ether_addr_copy(sa.sa_data, dev->dev_addr);
		ret = rtl8152_set_mac_address(dev, &sa);
		netif_info(tp, probe, dev, "Random ether addr %pM\n",
			   sa.sa_data);
	} else {
		if (tp->version == RTL_VER_01)
			ether_addr_copy(dev->dev_addr, sa.sa_data);
		else
			ret = rtl8152_set_mac_address(dev, &sa);
	}

	return ret;
}

static void read_bulk_callback(struct urb *urb)
{
	struct net_device *netdev;
	int status = urb->status;
	struct rx_agg *agg;
	struct r8152 *tp;
	int result;

	agg = urb->context;
	if (!agg)
		return;

	tp = agg->context;
	if (!tp)
		return;

	if (test_bit(RTL8152_UNPLUG, &tp->flags))
		return;

	if (!test_bit(WORK_ENABLE, &tp->flags))
		return;

	netdev = tp->netdev;

	/* When link down, the driver would cancel all bulks. */
	/* This avoid the re-submitting bulk */
	if (!netif_carrier_ok(netdev))
		return;

	usb_mark_last_busy(tp->udev);

	switch (status) {
	case 0:
		if (urb->actual_length < ETH_ZLEN)
			break;

		spin_lock(&tp->rx_lock);
		list_add_tail(&agg->list, &tp->rx_done);
		spin_unlock(&tp->rx_lock);
		tasklet_schedule(&tp->tl);
		return;
	case -ESHUTDOWN:
		set_bit(RTL8152_UNPLUG, &tp->flags);
		netif_device_detach(tp->netdev);
		return;
	case -ENOENT:
		return;	/* the urb is in unlink state */
	case -ETIME:
		if (net_ratelimit())
			netdev_warn(netdev, "maybe reset is needed?\n");
		break;
	default:
		if (net_ratelimit())
			netdev_warn(netdev, "Rx status %d\n", status);
		break;
	}

	result = r8152_submit_rx(tp, agg, GFP_ATOMIC);
	if (result == -ENODEV) {
		netif_device_detach(tp->netdev);
	} else if (result) {
		spin_lock(&tp->rx_lock);
		list_add_tail(&agg->list, &tp->rx_done);
		spin_unlock(&tp->rx_lock);
		tasklet_schedule(&tp->tl);
	}
}

static void write_bulk_callback(struct urb *urb)
{
	struct net_device_stats *stats;
	struct net_device *netdev;
	struct tx_agg *agg;
	struct r8152 *tp;
	int status = urb->status;

	agg = urb->context;
	if (!agg)
		return;

	tp = agg->context;
	if (!tp)
		return;

	netdev = tp->netdev;
	stats = &netdev->stats;
	if (status) {
		if (net_ratelimit())
			netdev_warn(netdev, "Tx status %d\n", status);
		stats->tx_errors += agg->skb_num;
	} else {
		stats->tx_packets += agg->skb_num;
		stats->tx_bytes += agg->skb_len;
	}

	spin_lock(&tp->tx_lock);
	list_add_tail(&agg->list, &tp->tx_free);
	spin_unlock(&tp->tx_lock);

	usb_autopm_put_interface_async(tp->intf);

	if (!netif_carrier_ok(netdev))
		return;

	if (!test_bit(WORK_ENABLE, &tp->flags))
		return;

	if (test_bit(RTL8152_UNPLUG, &tp->flags))
		return;

	if (!skb_queue_empty(&tp->tx_queue))
		tasklet_schedule(&tp->tl);
}

static void intr_callback(struct urb *urb)
{
	struct r8152 *tp;
	__le16 *d;
	int status = urb->status;
	int res;

	tp = urb->context;
	if (!tp)
		return;

	if (!test_bit(WORK_ENABLE, &tp->flags))
		return;

	if (test_bit(RTL8152_UNPLUG, &tp->flags))
		return;

	switch (status) {
	case 0:			/* success */
		break;
	case -ECONNRESET:	/* unlink */
	case -ESHUTDOWN:
		netif_device_detach(tp->netdev);
	case -ENOENT:
		return;
	case -EOVERFLOW:
		netif_info(tp, intr, tp->netdev, "intr status -EOVERFLOW\n");
		goto resubmit;
	/* -EPIPE:  should clear the halt */
	default:
		netif_info(tp, intr, tp->netdev, "intr status %d\n", status);
		goto resubmit;
	}

	d = urb->transfer_buffer;
	if (INTR_LINK & __le16_to_cpu(d[0])) {
		if (!(tp->speed & LINK_STATUS)) {
			set_bit(RTL8152_LINK_CHG, &tp->flags);
			schedule_delayed_work(&tp->schedule, 0);
		}
	} else {
		if (tp->speed & LINK_STATUS) {
			set_bit(RTL8152_LINK_CHG, &tp->flags);
			schedule_delayed_work(&tp->schedule, 0);
		}
	}

resubmit:
	res = usb_submit_urb(urb, GFP_ATOMIC);
	if (res == -ENODEV)
		netif_device_detach(tp->netdev);
	else if (res)
		netif_err(tp, intr, tp->netdev,
			  "can't resubmit intr, status %d\n", res);
}

static inline void *rx_agg_align(void *data)
{
	return (void *)ALIGN((uintptr_t)data, RX_ALIGN);
}

static inline void *tx_agg_align(void *data)
{
	return (void *)ALIGN((uintptr_t)data, TX_ALIGN);
}

static void free_all_mem(struct r8152 *tp)
{
	int i;

	for (i = 0; i < RTL8152_MAX_RX; i++) {
		usb_free_urb(tp->rx_info[i].urb);
		tp->rx_info[i].urb = NULL;

		kfree(tp->rx_info[i].buffer);
		tp->rx_info[i].buffer = NULL;
		tp->rx_info[i].head = NULL;
	}

	for (i = 0; i < RTL8152_MAX_TX; i++) {
		usb_free_urb(tp->tx_info[i].urb);
		tp->tx_info[i].urb = NULL;

		kfree(tp->tx_info[i].buffer);
		tp->tx_info[i].buffer = NULL;
		tp->tx_info[i].head = NULL;
	}

	usb_free_urb(tp->intr_urb);
	tp->intr_urb = NULL;

	kfree(tp->intr_buff);
	tp->intr_buff = NULL;
}

static int alloc_all_mem(struct r8152 *tp)
{
	struct net_device *netdev = tp->netdev;
	struct usb_interface *intf = tp->intf;
	struct usb_host_interface *alt = intf->cur_altsetting;
	struct usb_host_endpoint *ep_intr = alt->endpoint + 2;
	struct urb *urb;
	int node, i;
	u8 *buf;

	node = netdev->dev.parent ? dev_to_node(netdev->dev.parent) : -1;

	spin_lock_init(&tp->rx_lock);
	spin_lock_init(&tp->tx_lock);
	INIT_LIST_HEAD(&tp->rx_done);
	INIT_LIST_HEAD(&tp->tx_free);
	skb_queue_head_init(&tp->tx_queue);

	for (i = 0; i < RTL8152_MAX_RX; i++) {
		buf = kmalloc_node(agg_buf_sz, GFP_KERNEL, node);
		if (!buf)
			goto err1;

		if (buf != rx_agg_align(buf)) {
			kfree(buf);
			buf = kmalloc_node(agg_buf_sz + RX_ALIGN, GFP_KERNEL,
					   node);
			if (!buf)
				goto err1;
		}

		urb = usb_alloc_urb(0, GFP_KERNEL);
		if (!urb) {
			kfree(buf);
			goto err1;
		}

		INIT_LIST_HEAD(&tp->rx_info[i].list);
		tp->rx_info[i].context = tp;
		tp->rx_info[i].urb = urb;
		tp->rx_info[i].buffer = buf;
		tp->rx_info[i].head = rx_agg_align(buf);
	}

	for (i = 0; i < RTL8152_MAX_TX; i++) {
		buf = kmalloc_node(agg_buf_sz, GFP_KERNEL, node);
		if (!buf)
			goto err1;

		if (buf != tx_agg_align(buf)) {
			kfree(buf);
			buf = kmalloc_node(agg_buf_sz + TX_ALIGN, GFP_KERNEL,
					   node);
			if (!buf)
				goto err1;
		}

		urb = usb_alloc_urb(0, GFP_KERNEL);
		if (!urb) {
			kfree(buf);
			goto err1;
		}

		INIT_LIST_HEAD(&tp->tx_info[i].list);
		tp->tx_info[i].context = tp;
		tp->tx_info[i].urb = urb;
		tp->tx_info[i].buffer = buf;
		tp->tx_info[i].head = tx_agg_align(buf);

		list_add_tail(&tp->tx_info[i].list, &tp->tx_free);
	}

	tp->intr_urb = usb_alloc_urb(0, GFP_KERNEL);
	if (!tp->intr_urb)
		goto err1;

	tp->intr_buff = kmalloc(INTBUFSIZE, GFP_KERNEL);
	if (!tp->intr_buff)
		goto err1;

	tp->intr_interval = (int)ep_intr->desc.bInterval;
	usb_fill_int_urb(tp->intr_urb, tp->udev, usb_rcvintpipe(tp->udev, 3),
			 tp->intr_buff, INTBUFSIZE, intr_callback,
			 tp, tp->intr_interval);

	return 0;

err1:
	free_all_mem(tp);
	return -ENOMEM;
}

static struct tx_agg *r8152_get_tx_agg(struct r8152 *tp)
{
	struct tx_agg *agg = NULL;
	unsigned long flags;

	if (list_empty(&tp->tx_free))
		return NULL;

	spin_lock_irqsave(&tp->tx_lock, flags);
	if (!list_empty(&tp->tx_free)) {
		struct list_head *cursor;

		cursor = tp->tx_free.next;
		list_del_init(cursor);
		agg = list_entry(cursor, struct tx_agg, list);
	}
	spin_unlock_irqrestore(&tp->tx_lock, flags);

	return agg;
}

static inline __be16 get_protocol(struct sk_buff *skb)
{
	__be16 protocol;

	if (skb->protocol == htons(ETH_P_8021Q))
		protocol = vlan_eth_hdr(skb)->h_vlan_encapsulated_proto;
	else
		protocol = skb->protocol;

	return protocol;
}

/* r8152_csum_workaround()
 * The hw limites the value the transport offset. When the offset is out of the
 * range, calculate the checksum by sw.
 */
static void r8152_csum_workaround(struct r8152 *tp, struct sk_buff *skb,
				  struct sk_buff_head *list)
{
	if (skb_shinfo(skb)->gso_size) {
		netdev_features_t features = tp->netdev->features;
		struct sk_buff_head seg_list;
		struct sk_buff *segs, *nskb;

		features &= ~(NETIF_F_SG | NETIF_F_IPV6_CSUM | NETIF_F_TSO6);
		segs = skb_gso_segment(skb, features);
		if (IS_ERR(segs) || !segs)
			goto drop;

		__skb_queue_head_init(&seg_list);

		do {
			nskb = segs;
			segs = segs->next;
			nskb->next = NULL;
			__skb_queue_tail(&seg_list, nskb);
		} while (segs);

		skb_queue_splice(&seg_list, list);
		dev_kfree_skb(skb);
	} else if (skb->ip_summed == CHECKSUM_PARTIAL) {
		if (skb_checksum_help(skb) < 0)
			goto drop;

		__skb_queue_head(list, skb);
	} else {
		struct net_device_stats *stats;

drop:
		stats = &tp->netdev->stats;
		stats->tx_dropped++;
		dev_kfree_skb(skb);
	}
}

/* msdn_giant_send_check()
 * According to the document of microsoft, the TCP Pseudo Header excludes the
 * packet length for IPv6 TCP large packets.
 */
static int msdn_giant_send_check(struct sk_buff *skb)
{
	const struct ipv6hdr *ipv6h;
	struct tcphdr *th;
	int ret;

	ret = skb_cow_head(skb, 0);
	if (ret)
		return ret;

	ipv6h = ipv6_hdr(skb);
	th = tcp_hdr(skb);

	th->check = 0;
	th->check = ~tcp_v6_check(0, &ipv6h->saddr, &ipv6h->daddr, 0);

	return ret;
}

static inline void rtl_tx_vlan_tag(struct tx_desc *desc, struct sk_buff *skb)
{
	if (vlan_tx_tag_present(skb)) {
		u32 opts2;

		opts2 = TX_VLAN_TAG | swab16(vlan_tx_tag_get(skb));
		desc->opts2 |= cpu_to_le32(opts2);
	}
}

static inline void rtl_rx_vlan_tag(struct rx_desc *desc, struct sk_buff *skb)
{
	u32 opts2 = le32_to_cpu(desc->opts2);

	if (opts2 & RX_VLAN_TAG)
		__vlan_hwaccel_put_tag(skb, htons(ETH_P_8021Q),
				       swab16(opts2 & 0xffff));
}

static int r8152_tx_csum(struct r8152 *tp, struct tx_desc *desc,
			 struct sk_buff *skb, u32 len, u32 transport_offset)
{
	u32 mss = skb_shinfo(skb)->gso_size;
	u32 opts1, opts2 = 0;
	int ret = TX_CSUM_SUCCESS;

	WARN_ON_ONCE(len > TX_LEN_MAX);

	opts1 = len | TX_FS | TX_LS;

	if (mss) {
		if (transport_offset > GTTCPHO_MAX) {
			netif_warn(tp, tx_err, tp->netdev,
				   "Invalid transport offset 0x%x for TSO\n",
				   transport_offset);
			ret = TX_CSUM_TSO;
			goto unavailable;
		}

		switch (get_protocol(skb)) {
		case htons(ETH_P_IP):
			opts1 |= GTSENDV4;
			break;

		case htons(ETH_P_IPV6):
			if (msdn_giant_send_check(skb)) {
				ret = TX_CSUM_TSO;
				goto unavailable;
			}
			opts1 |= GTSENDV6;
			break;

		default:
			WARN_ON_ONCE(1);
			break;
		}

		opts1 |= transport_offset << GTTCPHO_SHIFT;
		opts2 |= min(mss, MSS_MAX) << MSS_SHIFT;
	} else if (skb->ip_summed == CHECKSUM_PARTIAL) {
		u8 ip_protocol;

		if (transport_offset > TCPHO_MAX) {
			netif_warn(tp, tx_err, tp->netdev,
				   "Invalid transport offset 0x%x\n",
				   transport_offset);
			ret = TX_CSUM_NONE;
			goto unavailable;
		}

		switch (get_protocol(skb)) {
		case htons(ETH_P_IP):
			opts2 |= IPV4_CS;
			ip_protocol = ip_hdr(skb)->protocol;
			break;

		case htons(ETH_P_IPV6):
			opts2 |= IPV6_CS;
			ip_protocol = ipv6_hdr(skb)->nexthdr;
			break;

		default:
			ip_protocol = IPPROTO_RAW;
			break;
		}

		if (ip_protocol == IPPROTO_TCP)
			opts2 |= TCP_CS;
		else if (ip_protocol == IPPROTO_UDP)
			opts2 |= UDP_CS;
		else
			WARN_ON_ONCE(1);

		opts2 |= transport_offset << TCPHO_SHIFT;
	}

	desc->opts2 = cpu_to_le32(opts2);
	desc->opts1 = cpu_to_le32(opts1);

unavailable:
	return ret;
}

static int r8152_tx_agg_fill(struct r8152 *tp, struct tx_agg *agg)
{
	struct sk_buff_head skb_head, *tx_queue = &tp->tx_queue;
	int remain, ret;
	u8 *tx_data;

	__skb_queue_head_init(&skb_head);
	spin_lock(&tx_queue->lock);
	skb_queue_splice_init(tx_queue, &skb_head);
	spin_unlock(&tx_queue->lock);

	tx_data = agg->head;
	agg->skb_num = 0;
	agg->skb_len = 0;
	remain = agg_buf_sz;

	while (remain >= ETH_ZLEN + sizeof(struct tx_desc)) {
		struct tx_desc *tx_desc;
		struct sk_buff *skb;
		unsigned int len;
		u32 offset;

		skb = __skb_dequeue(&skb_head);
		if (!skb)
			break;

		len = skb->len + sizeof(*tx_desc);

		if (len > remain) {
			__skb_queue_head(&skb_head, skb);
			break;
		}

		tx_data = tx_agg_align(tx_data);
		tx_desc = (struct tx_desc *)tx_data;

		offset = (u32)skb_transport_offset(skb);

		if (r8152_tx_csum(tp, tx_desc, skb, skb->len, offset)) {
			r8152_csum_workaround(tp, skb, &skb_head);
			continue;
		}

		rtl_tx_vlan_tag(tx_desc, skb);

		tx_data += sizeof(*tx_desc);

		len = skb->len;
		if (skb_copy_bits(skb, 0, tx_data, len) < 0) {
			struct net_device_stats *stats = &tp->netdev->stats;

			stats->tx_dropped++;
			dev_kfree_skb_any(skb);
			tx_data -= sizeof(*tx_desc);
			continue;
		}

		tx_data += len;
		agg->skb_len += len;
		agg->skb_num++;

		dev_kfree_skb_any(skb);

		remain = agg_buf_sz - (int)(tx_agg_align(tx_data) - agg->head);
	}

	if (!skb_queue_empty(&skb_head)) {
		spin_lock(&tx_queue->lock);
		skb_queue_splice(&skb_head, tx_queue);
		spin_unlock(&tx_queue->lock);
	}

	netif_tx_lock(tp->netdev);

	if (netif_queue_stopped(tp->netdev) &&
	    skb_queue_len(&tp->tx_queue) < tp->tx_qlen)
		netif_wake_queue(tp->netdev);

	netif_tx_unlock(tp->netdev);

	ret = usb_autopm_get_interface_async(tp->intf);
	if (ret < 0)
		goto out_tx_fill;

	usb_fill_bulk_urb(agg->urb, tp->udev, usb_sndbulkpipe(tp->udev, 2),
			  agg->head, (int)(tx_data - (u8 *)agg->head),
			  (usb_complete_t)write_bulk_callback, agg);

	ret = usb_submit_urb(agg->urb, GFP_ATOMIC);
	if (ret < 0)
		usb_autopm_put_interface_async(tp->intf);

out_tx_fill:
	return ret;
}

static u8 r8152_rx_csum(struct r8152 *tp, struct rx_desc *rx_desc)
{
	u8 checksum = CHECKSUM_NONE;
	u32 opts2, opts3;

	if (tp->version == RTL_VER_01)
		goto return_result;

	opts2 = le32_to_cpu(rx_desc->opts2);
	opts3 = le32_to_cpu(rx_desc->opts3);

	if (opts2 & RD_IPV4_CS) {
		if (opts3 & IPF)
			checksum = CHECKSUM_NONE;
		else if ((opts2 & RD_UDP_CS) && (opts3 & UDPF))
			checksum = CHECKSUM_NONE;
		else if ((opts2 & RD_TCP_CS) && (opts3 & TCPF))
			checksum = CHECKSUM_NONE;
		else
			checksum = CHECKSUM_UNNECESSARY;
	} else if (RD_IPV6_CS) {
		if ((opts2 & RD_UDP_CS) && !(opts3 & UDPF))
			checksum = CHECKSUM_UNNECESSARY;
		else if ((opts2 & RD_TCP_CS) && !(opts3 & TCPF))
			checksum = CHECKSUM_UNNECESSARY;
	}

return_result:
	return checksum;
}

static void rx_bottom(struct r8152 *tp)
{
	unsigned long flags;
	struct list_head *cursor, *next, rx_queue;

	if (list_empty(&tp->rx_done))
		return;

	INIT_LIST_HEAD(&rx_queue);
	spin_lock_irqsave(&tp->rx_lock, flags);
	list_splice_init(&tp->rx_done, &rx_queue);
	spin_unlock_irqrestore(&tp->rx_lock, flags);

	list_for_each_safe(cursor, next, &rx_queue) {
		struct rx_desc *rx_desc;
		struct rx_agg *agg;
		int len_used = 0;
		struct urb *urb;
		u8 *rx_data;
		int ret;

		list_del_init(cursor);

		agg = list_entry(cursor, struct rx_agg, list);
		urb = agg->urb;
		if (urb->actual_length < ETH_ZLEN)
			goto submit;

		rx_desc = agg->head;
		rx_data = agg->head;
		len_used += sizeof(struct rx_desc);

		while (urb->actual_length > len_used) {
			struct net_device *netdev = tp->netdev;
			struct net_device_stats *stats = &netdev->stats;
			unsigned int pkt_len;
			struct sk_buff *skb;

			pkt_len = le32_to_cpu(rx_desc->opts1) & RX_LEN_MASK;
			if (pkt_len < ETH_ZLEN)
				break;

			len_used += pkt_len;
			if (urb->actual_length < len_used)
				break;

			pkt_len -= CRC_SIZE;
			rx_data += sizeof(struct rx_desc);

			skb = netdev_alloc_skb_ip_align(netdev, pkt_len);
			if (!skb) {
				stats->rx_dropped++;
				goto find_next_rx;
			}

			skb->ip_summed = r8152_rx_csum(tp, rx_desc);
			memcpy(skb->data, rx_data, pkt_len);
			skb_put(skb, pkt_len);
			skb->protocol = eth_type_trans(skb, netdev);
			rtl_rx_vlan_tag(rx_desc, skb);
			netif_receive_skb(skb);
			stats->rx_packets++;
			stats->rx_bytes += pkt_len;

find_next_rx:
			rx_data = rx_agg_align(rx_data + pkt_len + CRC_SIZE);
			rx_desc = (struct rx_desc *)rx_data;
			len_used = (int)(rx_data - (u8 *)agg->head);
			len_used += sizeof(struct rx_desc);
		}

submit:
		ret = r8152_submit_rx(tp, agg, GFP_ATOMIC);
		if (ret && ret != -ENODEV) {
			spin_lock_irqsave(&tp->rx_lock, flags);
			list_add_tail(&agg->list, &tp->rx_done);
			spin_unlock_irqrestore(&tp->rx_lock, flags);
			tasklet_schedule(&tp->tl);
		}
	}
}

static void tx_bottom(struct r8152 *tp)
{
	int res;

	do {
		struct tx_agg *agg;

		if (skb_queue_empty(&tp->tx_queue))
			break;

		agg = r8152_get_tx_agg(tp);
		if (!agg)
			break;

		res = r8152_tx_agg_fill(tp, agg);
		if (res) {
			struct net_device *netdev = tp->netdev;

			if (res == -ENODEV) {
				netif_device_detach(netdev);
			} else {
				struct net_device_stats *stats = &netdev->stats;
				unsigned long flags;

				netif_warn(tp, tx_err, netdev,
					   "failed tx_urb %d\n", res);
				stats->tx_dropped += agg->skb_num;

				spin_lock_irqsave(&tp->tx_lock, flags);
				list_add_tail(&agg->list, &tp->tx_free);
				spin_unlock_irqrestore(&tp->tx_lock, flags);
			}
		}
	} while (res == 0);
}

static void bottom_half(unsigned long data)
{
	struct r8152 *tp;

	tp = (struct r8152 *)data;

	if (test_bit(RTL8152_UNPLUG, &tp->flags))
		return;

	if (!test_bit(WORK_ENABLE, &tp->flags))
		return;

	/* When link down, the driver would cancel all bulks. */
	/* This avoid the re-submitting bulk */
	if (!netif_carrier_ok(tp->netdev))
		return;

	rx_bottom(tp);
	tx_bottom(tp);
}

static
int r8152_submit_rx(struct r8152 *tp, struct rx_agg *agg, gfp_t mem_flags)
{
	usb_fill_bulk_urb(agg->urb, tp->udev, usb_rcvbulkpipe(tp->udev, 1),
			  agg->head, agg_buf_sz,
			  (usb_complete_t)read_bulk_callback, agg);

	return usb_submit_urb(agg->urb, mem_flags);
}

static void rtl_drop_queued_tx(struct r8152 *tp)
{
	struct net_device_stats *stats = &tp->netdev->stats;
	struct sk_buff_head skb_head, *tx_queue = &tp->tx_queue;
	struct sk_buff *skb;

	if (skb_queue_empty(tx_queue))
		return;

	__skb_queue_head_init(&skb_head);
	spin_lock_bh(&tx_queue->lock);
	skb_queue_splice_init(tx_queue, &skb_head);
	spin_unlock_bh(&tx_queue->lock);

	while ((skb = __skb_dequeue(&skb_head))) {
		dev_kfree_skb(skb);
		stats->tx_dropped++;
	}
}

static void rtl8152_tx_timeout(struct net_device *netdev)
{
	struct r8152 *tp = netdev_priv(netdev);
	int i;

	netif_warn(tp, tx_err, netdev, "Tx timeout\n");
	for (i = 0; i < RTL8152_MAX_TX; i++)
		usb_unlink_urb(tp->tx_info[i].urb);
}

static void rtl8152_set_rx_mode(struct net_device *netdev)
{
	struct r8152 *tp = netdev_priv(netdev);

	if (tp->speed & LINK_STATUS) {
		set_bit(RTL8152_SET_RX_MODE, &tp->flags);
		schedule_delayed_work(&tp->schedule, 0);
	}
}

static void _rtl8152_set_rx_mode(struct net_device *netdev)
{
	struct r8152 *tp = netdev_priv(netdev);
	u32 mc_filter[2];	/* Multicast hash filter */
	__le32 tmp[2];
	u32 ocp_data;

	clear_bit(RTL8152_SET_RX_MODE, &tp->flags);
	netif_stop_queue(netdev);
	ocp_data = ocp_read_dword(tp, MCU_TYPE_PLA, PLA_RCR);
	ocp_data &= ~RCR_ACPT_ALL;
	ocp_data |= RCR_AB | RCR_APM;

	if (netdev->flags & IFF_PROMISC) {
		/* Unconditionally log net taps. */
		netif_notice(tp, link, netdev, "Promiscuous mode enabled\n");
		ocp_data |= RCR_AM | RCR_AAP;
		mc_filter[1] = 0xffffffff;
		mc_filter[0] = 0xffffffff;
	} else if ((netdev_mc_count(netdev) > multicast_filter_limit) ||
		   (netdev->flags & IFF_ALLMULTI)) {
		/* Too many to filter perfectly -- accept all multicasts. */
		ocp_data |= RCR_AM;
		mc_filter[1] = 0xffffffff;
		mc_filter[0] = 0xffffffff;
	} else {
		struct netdev_hw_addr *ha;

		mc_filter[1] = 0;
		mc_filter[0] = 0;
		netdev_for_each_mc_addr(ha, netdev) {
			int bit_nr = ether_crc(ETH_ALEN, ha->addr) >> 26;

			mc_filter[bit_nr >> 5] |= 1 << (bit_nr & 31);
			ocp_data |= RCR_AM;
		}
	}

	tmp[0] = __cpu_to_le32(swab32(mc_filter[1]));
	tmp[1] = __cpu_to_le32(swab32(mc_filter[0]));

	pla_ocp_write(tp, PLA_MAR, BYTE_EN_DWORD, sizeof(tmp), tmp);
	ocp_write_dword(tp, MCU_TYPE_PLA, PLA_RCR, ocp_data);
	netif_wake_queue(netdev);
}

static netdev_tx_t rtl8152_start_xmit(struct sk_buff *skb,
				      struct net_device *netdev)
{
	struct r8152 *tp = netdev_priv(netdev);

	skb_tx_timestamp(skb);

	skb_queue_tail(&tp->tx_queue, skb);

	if (!list_empty(&tp->tx_free)) {
		if (test_bit(SELECTIVE_SUSPEND, &tp->flags)) {
			set_bit(SCHEDULE_TASKLET, &tp->flags);
			schedule_delayed_work(&tp->schedule, 0);
		} else {
			usb_mark_last_busy(tp->udev);
			tasklet_schedule(&tp->tl);
		}
	} else if (skb_queue_len(&tp->tx_queue) > tp->tx_qlen) {
		netif_stop_queue(netdev);
	}

	return NETDEV_TX_OK;
}

static void r8152b_reset_packet_filter(struct r8152 *tp)
{
	u32	ocp_data;

	ocp_data = ocp_read_word(tp, MCU_TYPE_PLA, PLA_FMC);
	ocp_data &= ~FMC_FCR_MCU_EN;
	ocp_write_word(tp, MCU_TYPE_PLA, PLA_FMC, ocp_data);
	ocp_data |= FMC_FCR_MCU_EN;
	ocp_write_word(tp, MCU_TYPE_PLA, PLA_FMC, ocp_data);
}

static void rtl8152_nic_reset(struct r8152 *tp)
{
	int	i;

	ocp_write_byte(tp, MCU_TYPE_PLA, PLA_CR, CR_RST);

	for (i = 0; i < 1000; i++) {
		if (!(ocp_read_byte(tp, MCU_TYPE_PLA, PLA_CR) & CR_RST))
			break;
		usleep_range(100, 400);
	}
}

static void set_tx_qlen(struct r8152 *tp)
{
	struct net_device *netdev = tp->netdev;

	tp->tx_qlen = agg_buf_sz / (netdev->mtu + VLAN_ETH_HLEN + VLAN_HLEN +
				    sizeof(struct tx_desc));
}

static inline u8 rtl8152_get_speed(struct r8152 *tp)
{
	return ocp_read_byte(tp, MCU_TYPE_PLA, PLA_PHYSTATUS);
}

static void rtl_set_eee_plus(struct r8152 *tp)
{
	u32 ocp_data;
	u8 speed;

	speed = rtl8152_get_speed(tp);
	if (speed & _10bps) {
		ocp_data = ocp_read_word(tp, MCU_TYPE_PLA, PLA_EEEP_CR);
		ocp_data |= EEEP_CR_EEEP_TX;
		ocp_write_word(tp, MCU_TYPE_PLA, PLA_EEEP_CR, ocp_data);
	} else {
		ocp_data = ocp_read_word(tp, MCU_TYPE_PLA, PLA_EEEP_CR);
		ocp_data &= ~EEEP_CR_EEEP_TX;
		ocp_write_word(tp, MCU_TYPE_PLA, PLA_EEEP_CR, ocp_data);
	}
}

static void rxdy_gated_en(struct r8152 *tp, bool enable)
{
	u32 ocp_data;

	ocp_data = ocp_read_word(tp, MCU_TYPE_PLA, PLA_MISC_1);
	if (enable)
		ocp_data |= RXDY_GATED_EN;
	else
		ocp_data &= ~RXDY_GATED_EN;
	ocp_write_word(tp, MCU_TYPE_PLA, PLA_MISC_1, ocp_data);
}

static int rtl_start_rx(struct r8152 *tp)
{
	int i, ret = 0;

	INIT_LIST_HEAD(&tp->rx_done);
	for (i = 0; i < RTL8152_MAX_RX; i++) {
		INIT_LIST_HEAD(&tp->rx_info[i].list);
		ret = r8152_submit_rx(tp, &tp->rx_info[i], GFP_KERNEL);
		if (ret)
			break;
	}

	return ret;
}

static int rtl_stop_rx(struct r8152 *tp)
{
	int i;

	for (i = 0; i < RTL8152_MAX_RX; i++)
		usb_kill_urb(tp->rx_info[i].urb);

	return 0;
}

static int rtl_enable(struct r8152 *tp)
{
	u32 ocp_data;

	r8152b_reset_packet_filter(tp);

	ocp_data = ocp_read_byte(tp, MCU_TYPE_PLA, PLA_CR);
	ocp_data |= CR_RE | CR_TE;
	ocp_write_byte(tp, MCU_TYPE_PLA, PLA_CR, ocp_data);

	rxdy_gated_en(tp, false);

	return rtl_start_rx(tp);
}

static int rtl8152_enable(struct r8152 *tp)
{
	if (test_bit(RTL8152_UNPLUG, &tp->flags))
		return -ENODEV;

	set_tx_qlen(tp);
	rtl_set_eee_plus(tp);

	return rtl_enable(tp);
}

static void r8153_set_rx_agg(struct r8152 *tp)
{
	u8 speed;

	speed = rtl8152_get_speed(tp);
	if (speed & _1000bps) {
		if (tp->udev->speed == USB_SPEED_SUPER) {
			ocp_write_dword(tp, MCU_TYPE_USB, USB_RX_BUF_TH,
					RX_THR_SUPPER);
			ocp_write_dword(tp, MCU_TYPE_USB, USB_RX_EARLY_AGG,
					EARLY_AGG_SUPPER);
		} else {
			ocp_write_dword(tp, MCU_TYPE_USB, USB_RX_BUF_TH,
					RX_THR_HIGH);
			ocp_write_dword(tp, MCU_TYPE_USB, USB_RX_EARLY_AGG,
					EARLY_AGG_HIGH);
		}
	} else {
		ocp_write_dword(tp, MCU_TYPE_USB, USB_RX_BUF_TH, RX_THR_SLOW);
		ocp_write_dword(tp, MCU_TYPE_USB, USB_RX_EARLY_AGG,
				EARLY_AGG_SLOW);
	}
}

static int rtl8153_enable(struct r8152 *tp)
{
	if (test_bit(RTL8152_UNPLUG, &tp->flags))
		return -ENODEV;

	set_tx_qlen(tp);
	rtl_set_eee_plus(tp);
	r8153_set_rx_agg(tp);

	return rtl_enable(tp);
}

static void rtl_disable(struct r8152 *tp)
{
	u32 ocp_data;
	int i;

	if (test_bit(RTL8152_UNPLUG, &tp->flags)) {
		rtl_drop_queued_tx(tp);
		return;
	}

	ocp_data = ocp_read_dword(tp, MCU_TYPE_PLA, PLA_RCR);
	ocp_data &= ~RCR_ACPT_ALL;
	ocp_write_dword(tp, MCU_TYPE_PLA, PLA_RCR, ocp_data);

	rtl_drop_queued_tx(tp);

	for (i = 0; i < RTL8152_MAX_TX; i++)
		usb_kill_urb(tp->tx_info[i].urb);

	rxdy_gated_en(tp, true);

	for (i = 0; i < 1000; i++) {
		ocp_data = ocp_read_byte(tp, MCU_TYPE_PLA, PLA_OOB_CTRL);
		if ((ocp_data & FIFO_EMPTY) == FIFO_EMPTY)
			break;
		usleep_range(1000, 2000);
	}

	for (i = 0; i < 1000; i++) {
		if (ocp_read_word(tp, MCU_TYPE_PLA, PLA_TCR0) & TCR0_TX_EMPTY)
			break;
		usleep_range(1000, 2000);
	}

	rtl_stop_rx(tp);

	rtl8152_nic_reset(tp);
}

static void r8152_power_cut_en(struct r8152 *tp, bool enable)
{
	u32 ocp_data;

	ocp_data = ocp_read_word(tp, MCU_TYPE_USB, USB_UPS_CTRL);
	if (enable)
		ocp_data |= POWER_CUT;
	else
		ocp_data &= ~POWER_CUT;
	ocp_write_word(tp, MCU_TYPE_USB, USB_UPS_CTRL, ocp_data);

	ocp_data = ocp_read_word(tp, MCU_TYPE_USB, USB_PM_CTRL_STATUS);
	ocp_data &= ~RESUME_INDICATE;
	ocp_write_word(tp, MCU_TYPE_USB, USB_PM_CTRL_STATUS, ocp_data);
}

static void rtl_rx_vlan_en(struct r8152 *tp, bool enable)
{
	u32 ocp_data;

	ocp_data = ocp_read_word(tp, MCU_TYPE_PLA, PLA_CPCR);
	if (enable)
		ocp_data |= CPCR_RX_VLAN;
	else
		ocp_data &= ~CPCR_RX_VLAN;
	ocp_write_word(tp, MCU_TYPE_PLA, PLA_CPCR, ocp_data);
}

static int rtl8152_set_features(struct net_device *dev,
				netdev_features_t features)
{
	netdev_features_t changed = features ^ dev->features;
	struct r8152 *tp = netdev_priv(dev);

	if (changed & NETIF_F_HW_VLAN_CTAG_RX) {
		if (features & NETIF_F_HW_VLAN_CTAG_RX)
			rtl_rx_vlan_en(tp, true);
		else
			rtl_rx_vlan_en(tp, false);
	}

	return 0;
}

#define WAKE_ANY (WAKE_PHY | WAKE_MAGIC | WAKE_UCAST | WAKE_BCAST | WAKE_MCAST)

static u32 __rtl_get_wol(struct r8152 *tp)
{
	u32 ocp_data;
	u32 wolopts = 0;

	ocp_data = ocp_read_byte(tp, MCU_TYPE_PLA, PLA_CONFIG5);
	if (!(ocp_data & LAN_WAKE_EN))
		return 0;

	ocp_data = ocp_read_word(tp, MCU_TYPE_PLA, PLA_CONFIG34);
	if (ocp_data & LINK_ON_WAKE_EN)
		wolopts |= WAKE_PHY;

	ocp_data = ocp_read_word(tp, MCU_TYPE_PLA, PLA_CONFIG5);
	if (ocp_data & UWF_EN)
		wolopts |= WAKE_UCAST;
	if (ocp_data & BWF_EN)
		wolopts |= WAKE_BCAST;
	if (ocp_data & MWF_EN)
		wolopts |= WAKE_MCAST;

	ocp_data = ocp_read_word(tp, MCU_TYPE_PLA, PLA_CFG_WOL);
	if (ocp_data & MAGIC_EN)
		wolopts |= WAKE_MAGIC;

	return wolopts;
}

static void __rtl_set_wol(struct r8152 *tp, u32 wolopts)
{
	u32 ocp_data;

	ocp_write_byte(tp, MCU_TYPE_PLA, PLA_CRWECR, CRWECR_CONFIG);

	ocp_data = ocp_read_word(tp, MCU_TYPE_PLA, PLA_CONFIG34);
	ocp_data &= ~LINK_ON_WAKE_EN;
	if (wolopts & WAKE_PHY)
		ocp_data |= LINK_ON_WAKE_EN;
	ocp_write_word(tp, MCU_TYPE_PLA, PLA_CONFIG34, ocp_data);

	ocp_data = ocp_read_word(tp, MCU_TYPE_PLA, PLA_CONFIG5);
	ocp_data &= ~(UWF_EN | BWF_EN | MWF_EN | LAN_WAKE_EN);
	if (wolopts & WAKE_UCAST)
		ocp_data |= UWF_EN;
	if (wolopts & WAKE_BCAST)
		ocp_data |= BWF_EN;
	if (wolopts & WAKE_MCAST)
		ocp_data |= MWF_EN;
	if (wolopts & WAKE_ANY)
		ocp_data |= LAN_WAKE_EN;
	ocp_write_word(tp, MCU_TYPE_PLA, PLA_CONFIG5, ocp_data);

	ocp_write_byte(tp, MCU_TYPE_PLA, PLA_CRWECR, CRWECR_NORAML);

	ocp_data = ocp_read_word(tp, MCU_TYPE_PLA, PLA_CFG_WOL);
	ocp_data &= ~MAGIC_EN;
	if (wolopts & WAKE_MAGIC)
		ocp_data |= MAGIC_EN;
	ocp_write_word(tp, MCU_TYPE_PLA, PLA_CFG_WOL, ocp_data);

	if (wolopts & WAKE_ANY)
		device_set_wakeup_enable(&tp->udev->dev, true);
	else
		device_set_wakeup_enable(&tp->udev->dev, false);
}

static void rtl_runtime_suspend_enable(struct r8152 *tp, bool enable)
{
	if (enable) {
		u32 ocp_data;

		__rtl_set_wol(tp, WAKE_ANY);

		ocp_write_byte(tp, MCU_TYPE_PLA, PLA_CRWECR, CRWECR_CONFIG);

		ocp_data = ocp_read_word(tp, MCU_TYPE_PLA, PLA_CONFIG34);
		ocp_data |= LINK_OFF_WAKE_EN;
		ocp_write_word(tp, MCU_TYPE_PLA, PLA_CONFIG34, ocp_data);

		ocp_write_byte(tp, MCU_TYPE_PLA, PLA_CRWECR, CRWECR_NORAML);
	} else {
		__rtl_set_wol(tp, tp->saved_wolopts);
	}
}

static void rtl_phy_reset(struct r8152 *tp)
{
	u16 data;
	int i;

	clear_bit(PHY_RESET, &tp->flags);

	data = r8152_mdio_read(tp, MII_BMCR);

	/* don't reset again before the previous one complete */
	if (data & BMCR_RESET)
		return;

	data |= BMCR_RESET;
	r8152_mdio_write(tp, MII_BMCR, data);

	for (i = 0; i < 50; i++) {
		msleep(20);
		if ((r8152_mdio_read(tp, MII_BMCR) & BMCR_RESET) == 0)
			break;
	}
}

<<<<<<< HEAD
static void rtl_clear_bp(struct r8152 *tp)
{
	ocp_write_dword(tp, MCU_TYPE_PLA, PLA_BP_0, 0);
	ocp_write_dword(tp, MCU_TYPE_PLA, PLA_BP_2, 0);
	ocp_write_dword(tp, MCU_TYPE_PLA, PLA_BP_4, 0);
	ocp_write_dword(tp, MCU_TYPE_PLA, PLA_BP_6, 0);
	ocp_write_dword(tp, MCU_TYPE_USB, USB_BP_0, 0);
	ocp_write_dword(tp, MCU_TYPE_USB, USB_BP_2, 0);
	ocp_write_dword(tp, MCU_TYPE_USB, USB_BP_4, 0);
	ocp_write_dword(tp, MCU_TYPE_USB, USB_BP_6, 0);
	usleep_range(3000, 6000);
	ocp_write_word(tp, MCU_TYPE_PLA, PLA_BP_BA, 0);
	ocp_write_word(tp, MCU_TYPE_USB, USB_BP_BA, 0);
}

static void r8153_clear_bp(struct r8152 *tp)
{
	ocp_write_byte(tp, MCU_TYPE_PLA, PLA_BP_EN, 0);
	ocp_write_byte(tp, MCU_TYPE_USB, USB_BP_EN, 0);
	rtl_clear_bp(tp);
}

=======
>>>>>>> 50dddff3
static void r8153_teredo_off(struct r8152 *tp)
{
	u32 ocp_data;

	ocp_data = ocp_read_word(tp, MCU_TYPE_PLA, PLA_TEREDO_CFG);
	ocp_data &= ~(TEREDO_SEL | TEREDO_RS_EVENT_MASK | OOB_TEREDO_EN);
	ocp_write_word(tp, MCU_TYPE_PLA, PLA_TEREDO_CFG, ocp_data);

	ocp_write_word(tp, MCU_TYPE_PLA, PLA_WDT6_CTRL, WDT6_SET_MODE);
	ocp_write_word(tp, MCU_TYPE_PLA, PLA_REALWOW_TIMER, 0);
	ocp_write_dword(tp, MCU_TYPE_PLA, PLA_TEREDO_TIMER, 0);
}

static void r8152b_disable_aldps(struct r8152 *tp)
{
	ocp_reg_write(tp, OCP_ALDPS_CONFIG, ENPDNPS | LINKENA | DIS_SDSAVE);
	msleep(20);
}

static inline void r8152b_enable_aldps(struct r8152 *tp)
{
	ocp_reg_write(tp, OCP_ALDPS_CONFIG, ENPWRSAVE | ENPDNPS |
					    LINKENA | DIS_SDSAVE);
}

static void rtl8152_disable(struct r8152 *tp)
{
	r8152b_disable_aldps(tp);
	rtl_disable(tp);
	r8152b_enable_aldps(tp);
}

static void r8152b_hw_phy_cfg(struct r8152 *tp)
{
	u16 data;

	data = r8152_mdio_read(tp, MII_BMCR);
	if (data & BMCR_PDOWN) {
		data &= ~BMCR_PDOWN;
		r8152_mdio_write(tp, MII_BMCR, data);
	}

	set_bit(PHY_RESET, &tp->flags);
}

static void r8152b_exit_oob(struct r8152 *tp)
{
	u32 ocp_data;
	int i;

	ocp_data = ocp_read_dword(tp, MCU_TYPE_PLA, PLA_RCR);
	ocp_data &= ~RCR_ACPT_ALL;
	ocp_write_dword(tp, MCU_TYPE_PLA, PLA_RCR, ocp_data);

	rxdy_gated_en(tp, true);
	r8153_teredo_off(tp);
	r8152b_hw_phy_cfg(tp);

	ocp_write_byte(tp, MCU_TYPE_PLA, PLA_CRWECR, CRWECR_NORAML);
	ocp_write_byte(tp, MCU_TYPE_PLA, PLA_CR, 0x00);

	ocp_data = ocp_read_byte(tp, MCU_TYPE_PLA, PLA_OOB_CTRL);
	ocp_data &= ~NOW_IS_OOB;
	ocp_write_byte(tp, MCU_TYPE_PLA, PLA_OOB_CTRL, ocp_data);

	ocp_data = ocp_read_word(tp, MCU_TYPE_PLA, PLA_SFF_STS_7);
	ocp_data &= ~MCU_BORW_EN;
	ocp_write_word(tp, MCU_TYPE_PLA, PLA_SFF_STS_7, ocp_data);

	for (i = 0; i < 1000; i++) {
		ocp_data = ocp_read_byte(tp, MCU_TYPE_PLA, PLA_OOB_CTRL);
		if (ocp_data & LINK_LIST_READY)
			break;
		usleep_range(1000, 2000);
	}

	ocp_data = ocp_read_word(tp, MCU_TYPE_PLA, PLA_SFF_STS_7);
	ocp_data |= RE_INIT_LL;
	ocp_write_word(tp, MCU_TYPE_PLA, PLA_SFF_STS_7, ocp_data);

	for (i = 0; i < 1000; i++) {
		ocp_data = ocp_read_byte(tp, MCU_TYPE_PLA, PLA_OOB_CTRL);
		if (ocp_data & LINK_LIST_READY)
			break;
		usleep_range(1000, 2000);
	}

	rtl8152_nic_reset(tp);

	/* rx share fifo credit full threshold */
	ocp_write_dword(tp, MCU_TYPE_PLA, PLA_RXFIFO_CTRL0, RXFIFO_THR1_NORMAL);

	if (tp->udev->speed == USB_SPEED_FULL ||
	    tp->udev->speed == USB_SPEED_LOW) {
		/* rx share fifo credit near full threshold */
		ocp_write_dword(tp, MCU_TYPE_PLA, PLA_RXFIFO_CTRL1,
				RXFIFO_THR2_FULL);
		ocp_write_dword(tp, MCU_TYPE_PLA, PLA_RXFIFO_CTRL2,
				RXFIFO_THR3_FULL);
	} else {
		/* rx share fifo credit near full threshold */
		ocp_write_dword(tp, MCU_TYPE_PLA, PLA_RXFIFO_CTRL1,
				RXFIFO_THR2_HIGH);
		ocp_write_dword(tp, MCU_TYPE_PLA, PLA_RXFIFO_CTRL2,
				RXFIFO_THR3_HIGH);
	}

	/* TX share fifo free credit full threshold */
	ocp_write_dword(tp, MCU_TYPE_PLA, PLA_TXFIFO_CTRL, TXFIFO_THR_NORMAL);

	ocp_write_byte(tp, MCU_TYPE_USB, USB_TX_AGG, TX_AGG_MAX_THRESHOLD);
	ocp_write_dword(tp, MCU_TYPE_USB, USB_RX_BUF_TH, RX_THR_HIGH);
	ocp_write_dword(tp, MCU_TYPE_USB, USB_TX_DMA,
			TEST_MODE_DISABLE | TX_SIZE_ADJUST1);

	rtl_rx_vlan_en(tp, tp->netdev->features & NETIF_F_HW_VLAN_CTAG_RX);

	ocp_write_word(tp, MCU_TYPE_PLA, PLA_RMS, RTL8152_RMS);

	ocp_data = ocp_read_word(tp, MCU_TYPE_PLA, PLA_TCR0);
	ocp_data |= TCR0_AUTO_FIFO;
	ocp_write_word(tp, MCU_TYPE_PLA, PLA_TCR0, ocp_data);
}

static void r8152b_enter_oob(struct r8152 *tp)
{
	u32 ocp_data;
	int i;

	ocp_data = ocp_read_byte(tp, MCU_TYPE_PLA, PLA_OOB_CTRL);
	ocp_data &= ~NOW_IS_OOB;
	ocp_write_byte(tp, MCU_TYPE_PLA, PLA_OOB_CTRL, ocp_data);

	ocp_write_dword(tp, MCU_TYPE_PLA, PLA_RXFIFO_CTRL0, RXFIFO_THR1_OOB);
	ocp_write_dword(tp, MCU_TYPE_PLA, PLA_RXFIFO_CTRL1, RXFIFO_THR2_OOB);
	ocp_write_dword(tp, MCU_TYPE_PLA, PLA_RXFIFO_CTRL2, RXFIFO_THR3_OOB);

	rtl_disable(tp);

	for (i = 0; i < 1000; i++) {
		ocp_data = ocp_read_byte(tp, MCU_TYPE_PLA, PLA_OOB_CTRL);
		if (ocp_data & LINK_LIST_READY)
			break;
		usleep_range(1000, 2000);
	}

	ocp_data = ocp_read_word(tp, MCU_TYPE_PLA, PLA_SFF_STS_7);
	ocp_data |= RE_INIT_LL;
	ocp_write_word(tp, MCU_TYPE_PLA, PLA_SFF_STS_7, ocp_data);

	for (i = 0; i < 1000; i++) {
		ocp_data = ocp_read_byte(tp, MCU_TYPE_PLA, PLA_OOB_CTRL);
		if (ocp_data & LINK_LIST_READY)
			break;
		usleep_range(1000, 2000);
	}

	ocp_write_word(tp, MCU_TYPE_PLA, PLA_RMS, RTL8152_RMS);

	rtl_rx_vlan_en(tp, true);

	ocp_data = ocp_read_word(tp, MCU_TYPE_PLA, PAL_BDC_CR);
	ocp_data |= ALDPS_PROXY_MODE;
	ocp_write_word(tp, MCU_TYPE_PLA, PAL_BDC_CR, ocp_data);

	ocp_data = ocp_read_byte(tp, MCU_TYPE_PLA, PLA_OOB_CTRL);
	ocp_data |= NOW_IS_OOB | DIS_MCU_CLROOB;
	ocp_write_byte(tp, MCU_TYPE_PLA, PLA_OOB_CTRL, ocp_data);

	rxdy_gated_en(tp, false);

	ocp_data = ocp_read_dword(tp, MCU_TYPE_PLA, PLA_RCR);
	ocp_data |= RCR_APM | RCR_AM | RCR_AB;
	ocp_write_dword(tp, MCU_TYPE_PLA, PLA_RCR, ocp_data);
}

static void r8153_hw_phy_cfg(struct r8152 *tp)
{
	u32 ocp_data;
	u16 data;

	ocp_reg_write(tp, OCP_ADC_CFG, CKADSEL_L | ADC_EN | EN_EMI_L);
	data = r8152_mdio_read(tp, MII_BMCR);
	if (data & BMCR_PDOWN) {
		data &= ~BMCR_PDOWN;
		r8152_mdio_write(tp, MII_BMCR, data);
	}

	if (tp->version == RTL_VER_03) {
		data = ocp_reg_read(tp, OCP_EEE_CFG);
		data &= ~CTAP_SHORT_EN;
		ocp_reg_write(tp, OCP_EEE_CFG, data);
	}

	data = ocp_reg_read(tp, OCP_POWER_CFG);
	data |= EEE_CLKDIV_EN;
	ocp_reg_write(tp, OCP_POWER_CFG, data);

	data = ocp_reg_read(tp, OCP_DOWN_SPEED);
	data |= EN_10M_BGOFF;
	ocp_reg_write(tp, OCP_DOWN_SPEED, data);
	data = ocp_reg_read(tp, OCP_POWER_CFG);
	data |= EN_10M_PLLOFF;
	ocp_reg_write(tp, OCP_POWER_CFG, data);
	data = sram_read(tp, SRAM_IMPEDANCE);
	data &= ~RX_DRIVING_MASK;
	sram_write(tp, SRAM_IMPEDANCE, data);

	ocp_data = ocp_read_word(tp, MCU_TYPE_PLA, PLA_PHY_PWR);
	ocp_data |= PFM_PWM_SWITCH;
	ocp_write_word(tp, MCU_TYPE_PLA, PLA_PHY_PWR, ocp_data);

	data = sram_read(tp, SRAM_LPF_CFG);
	data |= LPF_AUTO_TUNE;
	sram_write(tp, SRAM_LPF_CFG, data);

	data = sram_read(tp, SRAM_10M_AMP1);
	data |= GDAC_IB_UPALL;
	sram_write(tp, SRAM_10M_AMP1, data);
	data = sram_read(tp, SRAM_10M_AMP2);
	data |= AMP_DN;
	sram_write(tp, SRAM_10M_AMP2, data);

	set_bit(PHY_RESET, &tp->flags);
}

static void r8153_u1u2en(struct r8152 *tp, bool enable)
{
	u8 u1u2[8];

	if (enable)
		memset(u1u2, 0xff, sizeof(u1u2));
	else
		memset(u1u2, 0x00, sizeof(u1u2));

	usb_ocp_write(tp, USB_TOLERANCE, BYTE_EN_SIX_BYTES, sizeof(u1u2), u1u2);
}

static void r8153_u2p3en(struct r8152 *tp, bool enable)
{
	u32 ocp_data;

	ocp_data = ocp_read_word(tp, MCU_TYPE_USB, USB_U2P3_CTRL);
	if (enable)
		ocp_data |= U2P3_ENABLE;
	else
		ocp_data &= ~U2P3_ENABLE;
	ocp_write_word(tp, MCU_TYPE_USB, USB_U2P3_CTRL, ocp_data);
}

static void r8153_power_cut_en(struct r8152 *tp, bool enable)
{
	u32 ocp_data;

	ocp_data = ocp_read_word(tp, MCU_TYPE_USB, USB_POWER_CUT);
	if (enable)
		ocp_data |= PWR_EN | PHASE2_EN;
	else
		ocp_data &= ~(PWR_EN | PHASE2_EN);
	ocp_write_word(tp, MCU_TYPE_USB, USB_POWER_CUT, ocp_data);

	ocp_data = ocp_read_word(tp, MCU_TYPE_USB, USB_MISC_0);
	ocp_data &= ~PCUT_STATUS;
	ocp_write_word(tp, MCU_TYPE_USB, USB_MISC_0, ocp_data);
}

static void r8153_first_init(struct r8152 *tp)
{
	u32 ocp_data;
	int i;

	rxdy_gated_en(tp, true);
	r8153_teredo_off(tp);

	ocp_data = ocp_read_dword(tp, MCU_TYPE_PLA, PLA_RCR);
	ocp_data &= ~RCR_ACPT_ALL;
	ocp_write_dword(tp, MCU_TYPE_PLA, PLA_RCR, ocp_data);

	r8153_hw_phy_cfg(tp);

	rtl8152_nic_reset(tp);

	ocp_data = ocp_read_byte(tp, MCU_TYPE_PLA, PLA_OOB_CTRL);
	ocp_data &= ~NOW_IS_OOB;
	ocp_write_byte(tp, MCU_TYPE_PLA, PLA_OOB_CTRL, ocp_data);

	ocp_data = ocp_read_word(tp, MCU_TYPE_PLA, PLA_SFF_STS_7);
	ocp_data &= ~MCU_BORW_EN;
	ocp_write_word(tp, MCU_TYPE_PLA, PLA_SFF_STS_7, ocp_data);

	for (i = 0; i < 1000; i++) {
		ocp_data = ocp_read_byte(tp, MCU_TYPE_PLA, PLA_OOB_CTRL);
		if (ocp_data & LINK_LIST_READY)
			break;
		usleep_range(1000, 2000);
	}

	ocp_data = ocp_read_word(tp, MCU_TYPE_PLA, PLA_SFF_STS_7);
	ocp_data |= RE_INIT_LL;
	ocp_write_word(tp, MCU_TYPE_PLA, PLA_SFF_STS_7, ocp_data);

	for (i = 0; i < 1000; i++) {
		ocp_data = ocp_read_byte(tp, MCU_TYPE_PLA, PLA_OOB_CTRL);
		if (ocp_data & LINK_LIST_READY)
			break;
		usleep_range(1000, 2000);
	}

	rtl_rx_vlan_en(tp, tp->netdev->features & NETIF_F_HW_VLAN_CTAG_RX);

	ocp_write_word(tp, MCU_TYPE_PLA, PLA_RMS, RTL8153_RMS);
	ocp_write_byte(tp, MCU_TYPE_PLA, PLA_MTPS, MTPS_JUMBO);

	ocp_data = ocp_read_word(tp, MCU_TYPE_PLA, PLA_TCR0);
	ocp_data |= TCR0_AUTO_FIFO;
	ocp_write_word(tp, MCU_TYPE_PLA, PLA_TCR0, ocp_data);

	rtl8152_nic_reset(tp);

	/* rx share fifo credit full threshold */
	ocp_write_dword(tp, MCU_TYPE_PLA, PLA_RXFIFO_CTRL0, RXFIFO_THR1_NORMAL);
	ocp_write_word(tp, MCU_TYPE_PLA, PLA_RXFIFO_CTRL1, RXFIFO_THR2_NORMAL);
	ocp_write_word(tp, MCU_TYPE_PLA, PLA_RXFIFO_CTRL2, RXFIFO_THR3_NORMAL);
	/* TX share fifo free credit full threshold */
	ocp_write_dword(tp, MCU_TYPE_PLA, PLA_TXFIFO_CTRL, TXFIFO_THR_NORMAL2);

	/* rx aggregation */
	ocp_data = ocp_read_word(tp, MCU_TYPE_USB, USB_USB_CTRL);
	ocp_data &= ~RX_AGG_DISABLE;
	ocp_write_word(tp, MCU_TYPE_USB, USB_USB_CTRL, ocp_data);
}

static void r8153_enter_oob(struct r8152 *tp)
{
	u32 ocp_data;
	int i;

	ocp_data = ocp_read_byte(tp, MCU_TYPE_PLA, PLA_OOB_CTRL);
	ocp_data &= ~NOW_IS_OOB;
	ocp_write_byte(tp, MCU_TYPE_PLA, PLA_OOB_CTRL, ocp_data);

	rtl_disable(tp);

	for (i = 0; i < 1000; i++) {
		ocp_data = ocp_read_byte(tp, MCU_TYPE_PLA, PLA_OOB_CTRL);
		if (ocp_data & LINK_LIST_READY)
			break;
		usleep_range(1000, 2000);
	}

	ocp_data = ocp_read_word(tp, MCU_TYPE_PLA, PLA_SFF_STS_7);
	ocp_data |= RE_INIT_LL;
	ocp_write_word(tp, MCU_TYPE_PLA, PLA_SFF_STS_7, ocp_data);

	for (i = 0; i < 1000; i++) {
		ocp_data = ocp_read_byte(tp, MCU_TYPE_PLA, PLA_OOB_CTRL);
		if (ocp_data & LINK_LIST_READY)
			break;
		usleep_range(1000, 2000);
	}

	ocp_write_word(tp, MCU_TYPE_PLA, PLA_RMS, RTL8153_RMS);

	ocp_data = ocp_read_word(tp, MCU_TYPE_PLA, PLA_TEREDO_CFG);
	ocp_data &= ~TEREDO_WAKE_MASK;
	ocp_write_word(tp, MCU_TYPE_PLA, PLA_TEREDO_CFG, ocp_data);

	rtl_rx_vlan_en(tp, true);

	ocp_data = ocp_read_word(tp, MCU_TYPE_PLA, PAL_BDC_CR);
	ocp_data |= ALDPS_PROXY_MODE;
	ocp_write_word(tp, MCU_TYPE_PLA, PAL_BDC_CR, ocp_data);

	ocp_data = ocp_read_byte(tp, MCU_TYPE_PLA, PLA_OOB_CTRL);
	ocp_data |= NOW_IS_OOB | DIS_MCU_CLROOB;
	ocp_write_byte(tp, MCU_TYPE_PLA, PLA_OOB_CTRL, ocp_data);

	rxdy_gated_en(tp, false);

	ocp_data = ocp_read_dword(tp, MCU_TYPE_PLA, PLA_RCR);
	ocp_data |= RCR_APM | RCR_AM | RCR_AB;
	ocp_write_dword(tp, MCU_TYPE_PLA, PLA_RCR, ocp_data);
}

static void r8153_disable_aldps(struct r8152 *tp)
{
	u16 data;

	data = ocp_reg_read(tp, OCP_POWER_CFG);
	data &= ~EN_ALDPS;
	ocp_reg_write(tp, OCP_POWER_CFG, data);
	msleep(20);
}

static void r8153_enable_aldps(struct r8152 *tp)
{
	u16 data;

	data = ocp_reg_read(tp, OCP_POWER_CFG);
	data |= EN_ALDPS;
	ocp_reg_write(tp, OCP_POWER_CFG, data);
}

static void rtl8153_disable(struct r8152 *tp)
{
	r8153_disable_aldps(tp);
	rtl_disable(tp);
	r8153_enable_aldps(tp);
}

static int rtl8152_set_speed(struct r8152 *tp, u8 autoneg, u16 speed, u8 duplex)
{
	u16 bmcr, anar, gbcr;
	int ret = 0;

	cancel_delayed_work_sync(&tp->schedule);
	anar = r8152_mdio_read(tp, MII_ADVERTISE);
	anar &= ~(ADVERTISE_10HALF | ADVERTISE_10FULL |
		  ADVERTISE_100HALF | ADVERTISE_100FULL);
	if (tp->mii.supports_gmii) {
		gbcr = r8152_mdio_read(tp, MII_CTRL1000);
		gbcr &= ~(ADVERTISE_1000FULL | ADVERTISE_1000HALF);
	} else {
		gbcr = 0;
	}

	if (autoneg == AUTONEG_DISABLE) {
		if (speed == SPEED_10) {
			bmcr = 0;
			anar |= ADVERTISE_10HALF | ADVERTISE_10FULL;
		} else if (speed == SPEED_100) {
			bmcr = BMCR_SPEED100;
			anar |= ADVERTISE_100HALF | ADVERTISE_100FULL;
		} else if (speed == SPEED_1000 && tp->mii.supports_gmii) {
			bmcr = BMCR_SPEED1000;
			gbcr |= ADVERTISE_1000FULL | ADVERTISE_1000HALF;
		} else {
			ret = -EINVAL;
			goto out;
		}

		if (duplex == DUPLEX_FULL)
			bmcr |= BMCR_FULLDPLX;
	} else {
		if (speed == SPEED_10) {
			if (duplex == DUPLEX_FULL)
				anar |= ADVERTISE_10HALF | ADVERTISE_10FULL;
			else
				anar |= ADVERTISE_10HALF;
		} else if (speed == SPEED_100) {
			if (duplex == DUPLEX_FULL) {
				anar |= ADVERTISE_10HALF | ADVERTISE_10FULL;
				anar |= ADVERTISE_100HALF | ADVERTISE_100FULL;
			} else {
				anar |= ADVERTISE_10HALF;
				anar |= ADVERTISE_100HALF;
			}
		} else if (speed == SPEED_1000 && tp->mii.supports_gmii) {
			if (duplex == DUPLEX_FULL) {
				anar |= ADVERTISE_10HALF | ADVERTISE_10FULL;
				anar |= ADVERTISE_100HALF | ADVERTISE_100FULL;
				gbcr |= ADVERTISE_1000FULL | ADVERTISE_1000HALF;
			} else {
				anar |= ADVERTISE_10HALF;
				anar |= ADVERTISE_100HALF;
				gbcr |= ADVERTISE_1000HALF;
			}
		} else {
			ret = -EINVAL;
			goto out;
		}

		bmcr = BMCR_ANENABLE | BMCR_ANRESTART;
	}

	if (test_bit(PHY_RESET, &tp->flags))
		bmcr |= BMCR_RESET;

	if (tp->mii.supports_gmii)
		r8152_mdio_write(tp, MII_CTRL1000, gbcr);

	r8152_mdio_write(tp, MII_ADVERTISE, anar);
	r8152_mdio_write(tp, MII_BMCR, bmcr);

	if (test_bit(PHY_RESET, &tp->flags)) {
		int i;

		clear_bit(PHY_RESET, &tp->flags);
		for (i = 0; i < 50; i++) {
			msleep(20);
			if ((r8152_mdio_read(tp, MII_BMCR) & BMCR_RESET) == 0)
				break;
		}
	}

out:

	return ret;
}

static void rtl8152_up(struct r8152 *tp)
{
	if (test_bit(RTL8152_UNPLUG, &tp->flags))
		return;

	r8152b_disable_aldps(tp);
	r8152b_exit_oob(tp);
	r8152b_enable_aldps(tp);
}

static void rtl8152_down(struct r8152 *tp)
{
	if (test_bit(RTL8152_UNPLUG, &tp->flags)) {
		rtl_drop_queued_tx(tp);
		return;
	}

	r8152_power_cut_en(tp, false);
	r8152b_disable_aldps(tp);
	r8152b_enter_oob(tp);
	r8152b_enable_aldps(tp);
}

static void rtl8153_up(struct r8152 *tp)
{
	if (test_bit(RTL8152_UNPLUG, &tp->flags))
		return;

	r8153_disable_aldps(tp);
	r8153_first_init(tp);
	r8153_enable_aldps(tp);
}

static void rtl8153_down(struct r8152 *tp)
{
	if (test_bit(RTL8152_UNPLUG, &tp->flags)) {
		rtl_drop_queued_tx(tp);
		return;
	}

	r8153_u1u2en(tp, false);
	r8153_power_cut_en(tp, false);
	r8153_disable_aldps(tp);
	r8153_enter_oob(tp);
	r8153_enable_aldps(tp);
}

static void set_carrier(struct r8152 *tp)
{
	struct net_device *netdev = tp->netdev;
	u8 speed;

	clear_bit(RTL8152_LINK_CHG, &tp->flags);
	speed = rtl8152_get_speed(tp);

	if (speed & LINK_STATUS) {
		if (!(tp->speed & LINK_STATUS)) {
			tp->rtl_ops.enable(tp);
			set_bit(RTL8152_SET_RX_MODE, &tp->flags);
			netif_carrier_on(netdev);
		}
	} else {
		if (tp->speed & LINK_STATUS) {
			netif_carrier_off(netdev);
			tasklet_disable(&tp->tl);
			tp->rtl_ops.disable(tp);
			tasklet_enable(&tp->tl);
		}
	}
	tp->speed = speed;
}

static void rtl_work_func_t(struct work_struct *work)
{
	struct r8152 *tp = container_of(work, struct r8152, schedule.work);

	if (usb_autopm_get_interface(tp->intf) < 0)
		return;

	if (!test_bit(WORK_ENABLE, &tp->flags))
		goto out1;

	if (test_bit(RTL8152_UNPLUG, &tp->flags))
		goto out1;

	if (test_bit(RTL8152_LINK_CHG, &tp->flags))
		set_carrier(tp);

	if (test_bit(RTL8152_SET_RX_MODE, &tp->flags))
		_rtl8152_set_rx_mode(tp->netdev);

	if (test_bit(SCHEDULE_TASKLET, &tp->flags) &&
	    (tp->speed & LINK_STATUS)) {
		clear_bit(SCHEDULE_TASKLET, &tp->flags);
		tasklet_schedule(&tp->tl);
	}

	if (test_bit(PHY_RESET, &tp->flags))
		rtl_phy_reset(tp);

out1:
	usb_autopm_put_interface(tp->intf);
}

static int rtl8152_open(struct net_device *netdev)
{
	struct r8152 *tp = netdev_priv(netdev);
	int res = 0;

	res = alloc_all_mem(tp);
	if (res)
		goto out;

	res = usb_autopm_get_interface(tp->intf);
	if (res < 0) {
		free_all_mem(tp);
		goto out;
	}

	/* The WORK_ENABLE may be set when autoresume occurs */
	if (test_bit(WORK_ENABLE, &tp->flags)) {
		clear_bit(WORK_ENABLE, &tp->flags);
		usb_kill_urb(tp->intr_urb);
		cancel_delayed_work_sync(&tp->schedule);
		if (tp->speed & LINK_STATUS)
			tp->rtl_ops.disable(tp);
	}

	tp->rtl_ops.up(tp);

	rtl8152_set_speed(tp, AUTONEG_ENABLE,
			  tp->mii.supports_gmii ? SPEED_1000 : SPEED_100,
			  DUPLEX_FULL);
	tp->speed = 0;
	netif_carrier_off(netdev);
	netif_start_queue(netdev);
	set_bit(WORK_ENABLE, &tp->flags);

	res = usb_submit_urb(tp->intr_urb, GFP_KERNEL);
	if (res) {
		if (res == -ENODEV)
			netif_device_detach(tp->netdev);
		netif_warn(tp, ifup, netdev, "intr_urb submit failed: %d\n",
			   res);
		free_all_mem(tp);
	}

	usb_autopm_put_interface(tp->intf);

out:
	return res;
}

static int rtl8152_close(struct net_device *netdev)
{
	struct r8152 *tp = netdev_priv(netdev);
	int res = 0;

	clear_bit(WORK_ENABLE, &tp->flags);
	usb_kill_urb(tp->intr_urb);
	cancel_delayed_work_sync(&tp->schedule);
	netif_stop_queue(netdev);

	res = usb_autopm_get_interface(tp->intf);
	if (res < 0) {
		rtl_drop_queued_tx(tp);
	} else {
		/* The autosuspend may have been enabled and wouldn't
		 * be disable when autoresume occurs, because the
		 * netif_running() would be false.
		 */
		if (test_bit(SELECTIVE_SUSPEND, &tp->flags)) {
			rtl_runtime_suspend_enable(tp, false);
			clear_bit(SELECTIVE_SUSPEND, &tp->flags);
		}

		tasklet_disable(&tp->tl);
		tp->rtl_ops.down(tp);
		tasklet_enable(&tp->tl);
		usb_autopm_put_interface(tp->intf);
	}

	free_all_mem(tp);

	return res;
}

static inline void r8152_mmd_indirect(struct r8152 *tp, u16 dev, u16 reg)
{
	ocp_reg_write(tp, OCP_EEE_AR, FUN_ADDR | dev);
	ocp_reg_write(tp, OCP_EEE_DATA, reg);
	ocp_reg_write(tp, OCP_EEE_AR, FUN_DATA | dev);
}

static u16 r8152_mmd_read(struct r8152 *tp, u16 dev, u16 reg)
{
	u16 data;

	r8152_mmd_indirect(tp, dev, reg);
	data = ocp_reg_read(tp, OCP_EEE_DATA);
	ocp_reg_write(tp, OCP_EEE_AR, 0x0000);

	return data;
}

static void r8152_mmd_write(struct r8152 *tp, u16 dev, u16 reg, u16 data)
{
	r8152_mmd_indirect(tp, dev, reg);
	ocp_reg_write(tp, OCP_EEE_DATA, data);
	ocp_reg_write(tp, OCP_EEE_AR, 0x0000);
}

static void r8152_eee_en(struct r8152 *tp, bool enable)
{
	u16 config1, config2, config3;
	u32 ocp_data;

	ocp_data = ocp_read_word(tp, MCU_TYPE_PLA, PLA_EEE_CR);
	config1 = ocp_reg_read(tp, OCP_EEE_CONFIG1) & ~sd_rise_time_mask;
	config2 = ocp_reg_read(tp, OCP_EEE_CONFIG2);
	config3 = ocp_reg_read(tp, OCP_EEE_CONFIG3) & ~fast_snr_mask;

	if (enable) {
		ocp_data |= EEE_RX_EN | EEE_TX_EN;
		config1 |= EEE_10_CAP | EEE_NWAY_EN | TX_QUIET_EN | RX_QUIET_EN;
		config1 |= sd_rise_time(1);
		config2 |= RG_DACQUIET_EN | RG_LDVQUIET_EN;
		config3 |= fast_snr(42);
	} else {
		ocp_data &= ~(EEE_RX_EN | EEE_TX_EN);
		config1 &= ~(EEE_10_CAP | EEE_NWAY_EN | TX_QUIET_EN |
			     RX_QUIET_EN);
		config1 |= sd_rise_time(7);
		config2 &= ~(RG_DACQUIET_EN | RG_LDVQUIET_EN);
		config3 |= fast_snr(511);
	}

	ocp_write_word(tp, MCU_TYPE_PLA, PLA_EEE_CR, ocp_data);
	ocp_reg_write(tp, OCP_EEE_CONFIG1, config1);
	ocp_reg_write(tp, OCP_EEE_CONFIG2, config2);
	ocp_reg_write(tp, OCP_EEE_CONFIG3, config3);
}

static void r8152b_enable_eee(struct r8152 *tp)
{
	r8152_eee_en(tp, true);
	r8152_mmd_write(tp, MDIO_MMD_AN, MDIO_AN_EEE_ADV, MDIO_EEE_100TX);
}

static void r8153_eee_en(struct r8152 *tp, bool enable)
{
	u32 ocp_data;
	u16 config;

	ocp_data = ocp_read_word(tp, MCU_TYPE_PLA, PLA_EEE_CR);
	config = ocp_reg_read(tp, OCP_EEE_CFG);

	if (enable) {
		ocp_data |= EEE_RX_EN | EEE_TX_EN;
		config |= EEE10_EN;
	} else {
		ocp_data &= ~(EEE_RX_EN | EEE_TX_EN);
		config &= ~EEE10_EN;
	}

	ocp_write_word(tp, MCU_TYPE_PLA, PLA_EEE_CR, ocp_data);
	ocp_reg_write(tp, OCP_EEE_CFG, config);
}

static void r8153_enable_eee(struct r8152 *tp)
{
	r8153_eee_en(tp, true);
	ocp_reg_write(tp, OCP_EEE_ADV, MDIO_EEE_1000T | MDIO_EEE_100TX);
}

static void r8152b_enable_fc(struct r8152 *tp)
{
	u16 anar;

	anar = r8152_mdio_read(tp, MII_ADVERTISE);
	anar |= ADVERTISE_PAUSE_CAP | ADVERTISE_PAUSE_ASYM;
	r8152_mdio_write(tp, MII_ADVERTISE, anar);
}

static void rtl_tally_reset(struct r8152 *tp)
{
	u32 ocp_data;

	ocp_data = ocp_read_word(tp, MCU_TYPE_PLA, PLA_RSTTALLY);
	ocp_data |= TALLY_RESET;
	ocp_write_word(tp, MCU_TYPE_PLA, PLA_RSTTALLY, ocp_data);
}

static void r8152b_init(struct r8152 *tp)
{
	u32 ocp_data;

	if (test_bit(RTL8152_UNPLUG, &tp->flags))
		return;

	r8152b_disable_aldps(tp);

	if (tp->version == RTL_VER_01) {
		ocp_data = ocp_read_word(tp, MCU_TYPE_PLA, PLA_LED_FEATURE);
		ocp_data &= ~LED_MODE_MASK;
		ocp_write_word(tp, MCU_TYPE_PLA, PLA_LED_FEATURE, ocp_data);
	}

	r8152_power_cut_en(tp, false);

	ocp_data = ocp_read_word(tp, MCU_TYPE_PLA, PLA_PHY_PWR);
	ocp_data |= TX_10M_IDLE_EN | PFM_PWM_SWITCH;
	ocp_write_word(tp, MCU_TYPE_PLA, PLA_PHY_PWR, ocp_data);
	ocp_data = ocp_read_dword(tp, MCU_TYPE_PLA, PLA_MAC_PWR_CTRL);
	ocp_data &= ~MCU_CLK_RATIO_MASK;
	ocp_data |= MCU_CLK_RATIO | D3_CLK_GATED_EN;
	ocp_write_dword(tp, MCU_TYPE_PLA, PLA_MAC_PWR_CTRL, ocp_data);
	ocp_data = GPHY_STS_MSK | SPEED_DOWN_MSK |
		   SPDWN_RXDV_MSK | SPDWN_LINKCHG_MSK;
	ocp_write_word(tp, MCU_TYPE_PLA, PLA_GPHY_INTR_IMR, ocp_data);

	r8152b_enable_eee(tp);
	r8152b_enable_aldps(tp);
	r8152b_enable_fc(tp);
	rtl_tally_reset(tp);

	/* enable rx aggregation */
	ocp_data = ocp_read_word(tp, MCU_TYPE_USB, USB_USB_CTRL);
	ocp_data &= ~RX_AGG_DISABLE;
	ocp_write_word(tp, MCU_TYPE_USB, USB_USB_CTRL, ocp_data);
}

static void r8153_init(struct r8152 *tp)
{
	u32 ocp_data;
	int i;

	if (test_bit(RTL8152_UNPLUG, &tp->flags))
		return;

	r8153_disable_aldps(tp);
	r8153_u1u2en(tp, false);

	for (i = 0; i < 500; i++) {
		if (ocp_read_word(tp, MCU_TYPE_PLA, PLA_BOOT_CTRL) &
		    AUTOLOAD_DONE)
			break;
		msleep(20);
	}

	for (i = 0; i < 500; i++) {
		ocp_data = ocp_reg_read(tp, OCP_PHY_STATUS) & PHY_STAT_MASK;
		if (ocp_data == PHY_STAT_LAN_ON || ocp_data == PHY_STAT_PWRDN)
			break;
		msleep(20);
	}

	r8153_u2p3en(tp, false);

	ocp_data = ocp_read_word(tp, MCU_TYPE_USB, USB_WDT11_CTRL);
	ocp_data &= ~TIMER11_EN;
	ocp_write_word(tp, MCU_TYPE_USB, USB_WDT11_CTRL, ocp_data);

	ocp_data = ocp_read_word(tp, MCU_TYPE_PLA, PLA_LED_FEATURE);
	ocp_data &= ~LED_MODE_MASK;
	ocp_write_word(tp, MCU_TYPE_PLA, PLA_LED_FEATURE, ocp_data);

	ocp_data = ocp_read_byte(tp, MCU_TYPE_USB, USB_LPM_CTRL);
	ocp_data &= ~LPM_TIMER_MASK;
	if (tp->udev->speed == USB_SPEED_SUPER)
		ocp_data |= LPM_TIMER_500US;
	else
		ocp_data |= LPM_TIMER_500MS;
	ocp_write_byte(tp, MCU_TYPE_USB, USB_LPM_CTRL, ocp_data);

	ocp_data = ocp_read_word(tp, MCU_TYPE_USB, USB_AFE_CTRL2);
	ocp_data &= ~SEN_VAL_MASK;
	ocp_data |= SEN_VAL_NORMAL | SEL_RXIDLE;
	ocp_write_word(tp, MCU_TYPE_USB, USB_AFE_CTRL2, ocp_data);

	r8153_power_cut_en(tp, false);
	r8153_u1u2en(tp, true);

	ocp_write_word(tp, MCU_TYPE_PLA, PLA_MAC_PWR_CTRL, ALDPS_SPDWN_RATIO);
	ocp_write_word(tp, MCU_TYPE_PLA, PLA_MAC_PWR_CTRL2, EEE_SPDWN_RATIO);
	ocp_write_word(tp, MCU_TYPE_PLA, PLA_MAC_PWR_CTRL3,
		       PKT_AVAIL_SPDWN_EN | SUSPEND_SPDWN_EN |
		       U1U2_SPDWN_EN | L1_SPDWN_EN);
	ocp_write_word(tp, MCU_TYPE_PLA, PLA_MAC_PWR_CTRL4,
		       PWRSAVE_SPDWN_EN | RXDV_SPDWN_EN | TX10MIDLE_EN |
		       TP100_SPDWN_EN | TP500_SPDWN_EN | TP1000_SPDWN_EN |
		       EEE_SPDWN_EN);

	r8153_enable_eee(tp);
	r8153_enable_aldps(tp);
	r8152b_enable_fc(tp);
	rtl_tally_reset(tp);
}

static int rtl8152_suspend(struct usb_interface *intf, pm_message_t message)
{
	struct r8152 *tp = usb_get_intfdata(intf);

	if (PMSG_IS_AUTO(message))
		set_bit(SELECTIVE_SUSPEND, &tp->flags);
	else
		netif_device_detach(tp->netdev);

	if (netif_running(tp->netdev)) {
		clear_bit(WORK_ENABLE, &tp->flags);
		usb_kill_urb(tp->intr_urb);
		cancel_delayed_work_sync(&tp->schedule);
		tasklet_disable(&tp->tl);
		if (test_bit(SELECTIVE_SUSPEND, &tp->flags)) {
			rtl_stop_rx(tp);
			rtl_runtime_suspend_enable(tp, true);
		} else {
			tp->rtl_ops.down(tp);
		}
		tasklet_enable(&tp->tl);
	}

	return 0;
}

static int rtl8152_resume(struct usb_interface *intf)
{
	struct r8152 *tp = usb_get_intfdata(intf);

	if (!test_bit(SELECTIVE_SUSPEND, &tp->flags)) {
		tp->rtl_ops.init(tp);
		netif_device_attach(tp->netdev);
	}

	if (netif_running(tp->netdev)) {
		if (test_bit(SELECTIVE_SUSPEND, &tp->flags)) {
			rtl_runtime_suspend_enable(tp, false);
			clear_bit(SELECTIVE_SUSPEND, &tp->flags);
			set_bit(WORK_ENABLE, &tp->flags);
			if (tp->speed & LINK_STATUS)
				rtl_start_rx(tp);
		} else {
			tp->rtl_ops.up(tp);
			rtl8152_set_speed(tp, AUTONEG_ENABLE,
<<<<<<< HEAD
					  tp->mii.supports_gmii ?
					  SPEED_1000 : SPEED_100,
					  DUPLEX_FULL);
=======
				tp->mii.supports_gmii ? SPEED_1000 : SPEED_100,
				DUPLEX_FULL);
			tp->speed = 0;
			netif_carrier_off(tp->netdev);
			set_bit(WORK_ENABLE, &tp->flags);
>>>>>>> 50dddff3
		}
		usb_submit_urb(tp->intr_urb, GFP_KERNEL);
	}

	return 0;
}

static void rtl8152_get_wol(struct net_device *dev, struct ethtool_wolinfo *wol)
{
	struct r8152 *tp = netdev_priv(dev);

	if (usb_autopm_get_interface(tp->intf) < 0)
		return;

	wol->supported = WAKE_ANY;
	wol->wolopts = __rtl_get_wol(tp);

	usb_autopm_put_interface(tp->intf);
}

static int rtl8152_set_wol(struct net_device *dev, struct ethtool_wolinfo *wol)
{
	struct r8152 *tp = netdev_priv(dev);
	int ret;

	ret = usb_autopm_get_interface(tp->intf);
	if (ret < 0)
		goto out_set_wol;

	__rtl_set_wol(tp, wol->wolopts);
	tp->saved_wolopts = wol->wolopts & WAKE_ANY;

	usb_autopm_put_interface(tp->intf);

out_set_wol:
	return ret;
}

static u32 rtl8152_get_msglevel(struct net_device *dev)
{
	struct r8152 *tp = netdev_priv(dev);

	return tp->msg_enable;
}

static void rtl8152_set_msglevel(struct net_device *dev, u32 value)
{
	struct r8152 *tp = netdev_priv(dev);

	tp->msg_enable = value;
}

static void rtl8152_get_drvinfo(struct net_device *netdev,
				struct ethtool_drvinfo *info)
{
	struct r8152 *tp = netdev_priv(netdev);

	strlcpy(info->driver, MODULENAME, sizeof(info->driver));
	strlcpy(info->version, DRIVER_VERSION, sizeof(info->version));
	usb_make_path(tp->udev, info->bus_info, sizeof(info->bus_info));
}

static
int rtl8152_get_settings(struct net_device *netdev, struct ethtool_cmd *cmd)
{
	struct r8152 *tp = netdev_priv(netdev);

	if (!tp->mii.mdio_read)
		return -EOPNOTSUPP;

	return mii_ethtool_gset(&tp->mii, cmd);
}

static int rtl8152_set_settings(struct net_device *dev, struct ethtool_cmd *cmd)
{
	struct r8152 *tp = netdev_priv(dev);
	int ret;

	ret = usb_autopm_get_interface(tp->intf);
	if (ret < 0)
		goto out;

	ret = rtl8152_set_speed(tp, cmd->autoneg, cmd->speed, cmd->duplex);

	usb_autopm_put_interface(tp->intf);

out:
	return ret;
}

static const char rtl8152_gstrings[][ETH_GSTRING_LEN] = {
	"tx_packets",
	"rx_packets",
	"tx_errors",
	"rx_errors",
	"rx_missed",
	"align_errors",
	"tx_single_collisions",
	"tx_multi_collisions",
	"rx_unicast",
	"rx_broadcast",
	"rx_multicast",
	"tx_aborted",
	"tx_underrun",
};

static int rtl8152_get_sset_count(struct net_device *dev, int sset)
{
	switch (sset) {
	case ETH_SS_STATS:
		return ARRAY_SIZE(rtl8152_gstrings);
	default:
		return -EOPNOTSUPP;
	}
}

static void rtl8152_get_ethtool_stats(struct net_device *dev,
				      struct ethtool_stats *stats, u64 *data)
{
	struct r8152 *tp = netdev_priv(dev);
	struct tally_counter tally;

	if (usb_autopm_get_interface(tp->intf) < 0)
		return;

	generic_ocp_read(tp, PLA_TALLYCNT, sizeof(tally), &tally, MCU_TYPE_PLA);

	usb_autopm_put_interface(tp->intf);

	data[0] = le64_to_cpu(tally.tx_packets);
	data[1] = le64_to_cpu(tally.rx_packets);
	data[2] = le64_to_cpu(tally.tx_errors);
	data[3] = le32_to_cpu(tally.rx_errors);
	data[4] = le16_to_cpu(tally.rx_missed);
	data[5] = le16_to_cpu(tally.align_errors);
	data[6] = le32_to_cpu(tally.tx_one_collision);
	data[7] = le32_to_cpu(tally.tx_multi_collision);
	data[8] = le64_to_cpu(tally.rx_unicast);
	data[9] = le64_to_cpu(tally.rx_broadcast);
	data[10] = le32_to_cpu(tally.rx_multicast);
	data[11] = le16_to_cpu(tally.tx_aborted);
	data[12] = le16_to_cpu(tally.tx_underun);
}

static void rtl8152_get_strings(struct net_device *dev, u32 stringset, u8 *data)
{
	switch (stringset) {
	case ETH_SS_STATS:
		memcpy(data, *rtl8152_gstrings, sizeof(rtl8152_gstrings));
		break;
	}
}

static int r8152_get_eee(struct r8152 *tp, struct ethtool_eee *eee)
{
	u32 ocp_data, lp, adv, supported = 0;
	u16 val;

	val = r8152_mmd_read(tp, MDIO_MMD_PCS, MDIO_PCS_EEE_ABLE);
	supported = mmd_eee_cap_to_ethtool_sup_t(val);

	val = r8152_mmd_read(tp, MDIO_MMD_AN, MDIO_AN_EEE_ADV);
	adv = mmd_eee_adv_to_ethtool_adv_t(val);

	val = r8152_mmd_read(tp, MDIO_MMD_AN, MDIO_AN_EEE_LPABLE);
	lp = mmd_eee_adv_to_ethtool_adv_t(val);

	ocp_data = ocp_read_word(tp, MCU_TYPE_PLA, PLA_EEE_CR);
	ocp_data &= EEE_RX_EN | EEE_TX_EN;

	eee->eee_enabled = !!ocp_data;
	eee->eee_active = !!(supported & adv & lp);
	eee->supported = supported;
	eee->advertised = adv;
	eee->lp_advertised = lp;

	return 0;
}

static int r8152_set_eee(struct r8152 *tp, struct ethtool_eee *eee)
{
	u16 val = ethtool_adv_to_mmd_eee_adv_t(eee->advertised);

	r8152_eee_en(tp, eee->eee_enabled);

	if (!eee->eee_enabled)
		val = 0;

	r8152_mmd_write(tp, MDIO_MMD_AN, MDIO_AN_EEE_ADV, val);

	return 0;
}

static int r8153_get_eee(struct r8152 *tp, struct ethtool_eee *eee)
{
	u32 ocp_data, lp, adv, supported = 0;
	u16 val;

	val = ocp_reg_read(tp, OCP_EEE_ABLE);
	supported = mmd_eee_cap_to_ethtool_sup_t(val);

	val = ocp_reg_read(tp, OCP_EEE_ADV);
	adv = mmd_eee_adv_to_ethtool_adv_t(val);

	val = ocp_reg_read(tp, OCP_EEE_LPABLE);
	lp = mmd_eee_adv_to_ethtool_adv_t(val);

	ocp_data = ocp_read_word(tp, MCU_TYPE_PLA, PLA_EEE_CR);
	ocp_data &= EEE_RX_EN | EEE_TX_EN;

	eee->eee_enabled = !!ocp_data;
	eee->eee_active = !!(supported & adv & lp);
	eee->supported = supported;
	eee->advertised = adv;
	eee->lp_advertised = lp;

	return 0;
}

static int r8153_set_eee(struct r8152 *tp, struct ethtool_eee *eee)
{
	u16 val = ethtool_adv_to_mmd_eee_adv_t(eee->advertised);

	r8153_eee_en(tp, eee->eee_enabled);

	if (!eee->eee_enabled)
		val = 0;

	ocp_reg_write(tp, OCP_EEE_ADV, val);

	return 0;
}

static int
rtl_ethtool_get_eee(struct net_device *net, struct ethtool_eee *edata)
{
	struct r8152 *tp = netdev_priv(net);
	int ret;

	ret = usb_autopm_get_interface(tp->intf);
	if (ret < 0)
		goto out;

	ret = tp->rtl_ops.eee_get(tp, edata);

	usb_autopm_put_interface(tp->intf);

out:
	return ret;
}

static int
rtl_ethtool_set_eee(struct net_device *net, struct ethtool_eee *edata)
{
	struct r8152 *tp = netdev_priv(net);
	int ret;

	ret = usb_autopm_get_interface(tp->intf);
	if (ret < 0)
		goto out;

	ret = tp->rtl_ops.eee_set(tp, edata);

	usb_autopm_put_interface(tp->intf);

out:
	return ret;
}

static struct ethtool_ops ops = {
	.get_drvinfo = rtl8152_get_drvinfo,
	.get_settings = rtl8152_get_settings,
	.set_settings = rtl8152_set_settings,
	.get_link = ethtool_op_get_link,
	.get_msglevel = rtl8152_get_msglevel,
	.set_msglevel = rtl8152_set_msglevel,
	.get_wol = rtl8152_get_wol,
	.set_wol = rtl8152_set_wol,
	.get_strings = rtl8152_get_strings,
	.get_sset_count = rtl8152_get_sset_count,
	.get_ethtool_stats = rtl8152_get_ethtool_stats,
	.get_eee = rtl_ethtool_get_eee,
	.set_eee = rtl_ethtool_set_eee,
};

static int rtl8152_ioctl(struct net_device *netdev, struct ifreq *rq, int cmd)
{
	struct r8152 *tp = netdev_priv(netdev);
	struct mii_ioctl_data *data = if_mii(rq);
	int res;

	if (test_bit(RTL8152_UNPLUG, &tp->flags))
		return -ENODEV;

	res = usb_autopm_get_interface(tp->intf);
	if (res < 0)
		goto out;

	switch (cmd) {
	case SIOCGMIIPHY:
		data->phy_id = R8152_PHY_ID; /* Internal PHY */
		break;

	case SIOCGMIIREG:
		data->val_out = r8152_mdio_read(tp, data->reg_num);
		break;

	case SIOCSMIIREG:
		if (!capable(CAP_NET_ADMIN)) {
			res = -EPERM;
			break;
		}
		r8152_mdio_write(tp, data->reg_num, data->val_in);
		break;

	default:
		res = -EOPNOTSUPP;
	}

	usb_autopm_put_interface(tp->intf);

out:
	return res;
}

static int rtl8152_change_mtu(struct net_device *dev, int new_mtu)
{
	struct r8152 *tp = netdev_priv(dev);

	switch (tp->version) {
	case RTL_VER_01:
	case RTL_VER_02:
		return eth_change_mtu(dev, new_mtu);
	default:
		break;
	}

	if (new_mtu < 68 || new_mtu > RTL8153_MAX_MTU)
		return -EINVAL;

	dev->mtu = new_mtu;

	return 0;
}

static const struct net_device_ops rtl8152_netdev_ops = {
	.ndo_open		= rtl8152_open,
	.ndo_stop		= rtl8152_close,
	.ndo_do_ioctl		= rtl8152_ioctl,
	.ndo_start_xmit		= rtl8152_start_xmit,
	.ndo_tx_timeout		= rtl8152_tx_timeout,
	.ndo_set_features	= rtl8152_set_features,
	.ndo_set_rx_mode	= rtl8152_set_rx_mode,
	.ndo_set_mac_address	= rtl8152_set_mac_address,
	.ndo_change_mtu		= rtl8152_change_mtu,
	.ndo_validate_addr	= eth_validate_addr,
};

static void r8152b_get_version(struct r8152 *tp)
{
	u32	ocp_data;
	u16	version;

	ocp_data = ocp_read_word(tp, MCU_TYPE_PLA, PLA_TCR1);
	version = (u16)(ocp_data & VERSION_MASK);

	switch (version) {
	case 0x4c00:
		tp->version = RTL_VER_01;
		break;
	case 0x4c10:
		tp->version = RTL_VER_02;
		break;
	case 0x5c00:
		tp->version = RTL_VER_03;
		tp->mii.supports_gmii = 1;
		break;
	case 0x5c10:
		tp->version = RTL_VER_04;
		tp->mii.supports_gmii = 1;
		break;
	case 0x5c20:
		tp->version = RTL_VER_05;
		tp->mii.supports_gmii = 1;
		break;
	default:
		netif_info(tp, probe, tp->netdev,
			   "Unknown version 0x%04x\n", version);
		break;
	}
}

static void rtl8152_unload(struct r8152 *tp)
{
	if (test_bit(RTL8152_UNPLUG, &tp->flags))
		return;

	if (tp->version != RTL_VER_01)
		r8152_power_cut_en(tp, true);
}

static void rtl8153_unload(struct r8152 *tp)
{
	if (test_bit(RTL8152_UNPLUG, &tp->flags))
		return;

	r8153_power_cut_en(tp, false);
}

static int rtl_ops_init(struct r8152 *tp, const struct usb_device_id *id)
{
	struct rtl_ops *ops = &tp->rtl_ops;
	int ret = -ENODEV;

	switch (id->idVendor) {
	case VENDOR_ID_REALTEK:
		switch (id->idProduct) {
		case PRODUCT_ID_RTL8152:
			ops->init		= r8152b_init;
			ops->enable		= rtl8152_enable;
			ops->disable		= rtl8152_disable;
			ops->up			= rtl8152_up;
			ops->down		= rtl8152_down;
			ops->unload		= rtl8152_unload;
			ops->eee_get		= r8152_get_eee;
			ops->eee_set		= r8152_set_eee;
			ret = 0;
			break;
		case PRODUCT_ID_RTL8153:
			ops->init		= r8153_init;
			ops->enable		= rtl8153_enable;
			ops->disable		= rtl8153_disable;
			ops->up			= rtl8153_up;
			ops->down		= rtl8153_down;
			ops->unload		= rtl8153_unload;
			ops->eee_get		= r8153_get_eee;
			ops->eee_set		= r8153_set_eee;
			ret = 0;
			break;
		default:
			break;
		}
		break;

	case VENDOR_ID_SAMSUNG:
		switch (id->idProduct) {
		case PRODUCT_ID_SAMSUNG:
			ops->init		= r8153_init;
			ops->enable		= rtl8153_enable;
			ops->disable		= rtl8153_disable;
			ops->up			= rtl8153_up;
			ops->down		= rtl8153_down;
			ops->unload		= rtl8153_unload;
			ops->eee_get		= r8153_get_eee;
			ops->eee_set		= r8153_set_eee;
			ret = 0;
			break;
		default:
			break;
		}
		break;

	default:
		break;
	}

	if (ret)
		netif_err(tp, probe, tp->netdev, "Unknown Device\n");

	return ret;
}

static int rtl8152_probe(struct usb_interface *intf,
			 const struct usb_device_id *id)
{
	struct usb_device *udev = interface_to_usbdev(intf);
	struct r8152 *tp;
	struct net_device *netdev;
	int ret;

	if (udev->actconfig->desc.bConfigurationValue != 1) {
		usb_driver_set_configuration(udev, 1);
		return -ENODEV;
	}

	usb_reset_device(udev);
	netdev = alloc_etherdev(sizeof(struct r8152));
	if (!netdev) {
		dev_err(&intf->dev, "Out of memory\n");
		return -ENOMEM;
	}

	SET_NETDEV_DEV(netdev, &intf->dev);
	tp = netdev_priv(netdev);
	tp->msg_enable = 0x7FFF;

	tp->udev = udev;
	tp->netdev = netdev;
	tp->intf = intf;

	ret = rtl_ops_init(tp, id);
	if (ret)
		goto out;

	tasklet_init(&tp->tl, bottom_half, (unsigned long)tp);
	INIT_DELAYED_WORK(&tp->schedule, rtl_work_func_t);

	netdev->netdev_ops = &rtl8152_netdev_ops;
	netdev->watchdog_timeo = RTL8152_TX_TIMEOUT;

	netdev->features |= NETIF_F_RXCSUM | NETIF_F_IP_CSUM | NETIF_F_SG |
			    NETIF_F_TSO | NETIF_F_FRAGLIST | NETIF_F_IPV6_CSUM |
			    NETIF_F_TSO6 | NETIF_F_HW_VLAN_CTAG_RX |
			    NETIF_F_HW_VLAN_CTAG_TX;
	netdev->hw_features = NETIF_F_RXCSUM | NETIF_F_IP_CSUM | NETIF_F_SG |
			      NETIF_F_TSO | NETIF_F_FRAGLIST |
			      NETIF_F_IPV6_CSUM | NETIF_F_TSO6 |
			      NETIF_F_HW_VLAN_CTAG_RX |
			      NETIF_F_HW_VLAN_CTAG_TX;
	netdev->vlan_features = NETIF_F_SG | NETIF_F_IP_CSUM | NETIF_F_TSO |
				NETIF_F_HIGHDMA | NETIF_F_FRAGLIST |
				NETIF_F_IPV6_CSUM | NETIF_F_TSO6;

	netdev->ethtool_ops = &ops;
	netif_set_gso_max_size(netdev, RTL_LIMITED_TSO_SIZE);

	tp->mii.dev = netdev;
	tp->mii.mdio_read = read_mii_word;
	tp->mii.mdio_write = write_mii_word;
	tp->mii.phy_id_mask = 0x3f;
	tp->mii.reg_num_mask = 0x1f;
	tp->mii.phy_id = R8152_PHY_ID;
	tp->mii.supports_gmii = 0;

	intf->needs_remote_wakeup = 1;

	r8152b_get_version(tp);
	tp->rtl_ops.init(tp);
	set_ethernet_addr(tp);

	usb_set_intfdata(intf, tp);

	ret = register_netdev(netdev);
	if (ret != 0) {
		netif_err(tp, probe, netdev, "couldn't register the device\n");
		goto out1;
	}

	tp->saved_wolopts = __rtl_get_wol(tp);
	if (tp->saved_wolopts)
		device_set_wakeup_enable(&udev->dev, true);
	else
		device_set_wakeup_enable(&udev->dev, false);

	netif_info(tp, probe, netdev, "%s\n", DRIVER_VERSION);

	return 0;

out1:
	usb_set_intfdata(intf, NULL);
out:
	free_netdev(netdev);
	return ret;
}

static void rtl8152_disconnect(struct usb_interface *intf)
{
	struct r8152 *tp = usb_get_intfdata(intf);

	usb_set_intfdata(intf, NULL);
	if (tp) {
		struct usb_device *udev = tp->udev;

		if (udev->state == USB_STATE_NOTATTACHED)
			set_bit(RTL8152_UNPLUG, &tp->flags);

		tasklet_kill(&tp->tl);
		unregister_netdev(tp->netdev);
		tp->rtl_ops.unload(tp);
		free_netdev(tp->netdev);
	}
}

/* table of devices that work with this driver */
static struct usb_device_id rtl8152_table[] = {
	{USB_DEVICE(VENDOR_ID_REALTEK, PRODUCT_ID_RTL8152)},
	{USB_DEVICE(VENDOR_ID_REALTEK, PRODUCT_ID_RTL8153)},
	{USB_DEVICE(VENDOR_ID_SAMSUNG, PRODUCT_ID_SAMSUNG)},
	{}
};

MODULE_DEVICE_TABLE(usb, rtl8152_table);

static struct usb_driver rtl8152_driver = {
	.name =		MODULENAME,
	.id_table =	rtl8152_table,
	.probe =	rtl8152_probe,
	.disconnect =	rtl8152_disconnect,
	.suspend =	rtl8152_suspend,
	.resume =	rtl8152_resume,
	.reset_resume =	rtl8152_resume,
	.supports_autosuspend = 1,
	.disable_hub_initiated_lpm = 1,
};

module_usb_driver(rtl8152_driver);

MODULE_AUTHOR(DRIVER_AUTHOR);
MODULE_DESCRIPTION(DRIVER_DESC);
MODULE_LICENSE("GPL");<|MERGE_RESOLUTION|>--- conflicted
+++ resolved
@@ -2259,31 +2259,6 @@
 	}
 }
 
-<<<<<<< HEAD
-static void rtl_clear_bp(struct r8152 *tp)
-{
-	ocp_write_dword(tp, MCU_TYPE_PLA, PLA_BP_0, 0);
-	ocp_write_dword(tp, MCU_TYPE_PLA, PLA_BP_2, 0);
-	ocp_write_dword(tp, MCU_TYPE_PLA, PLA_BP_4, 0);
-	ocp_write_dword(tp, MCU_TYPE_PLA, PLA_BP_6, 0);
-	ocp_write_dword(tp, MCU_TYPE_USB, USB_BP_0, 0);
-	ocp_write_dword(tp, MCU_TYPE_USB, USB_BP_2, 0);
-	ocp_write_dword(tp, MCU_TYPE_USB, USB_BP_4, 0);
-	ocp_write_dword(tp, MCU_TYPE_USB, USB_BP_6, 0);
-	usleep_range(3000, 6000);
-	ocp_write_word(tp, MCU_TYPE_PLA, PLA_BP_BA, 0);
-	ocp_write_word(tp, MCU_TYPE_USB, USB_BP_BA, 0);
-}
-
-static void r8153_clear_bp(struct r8152 *tp)
-{
-	ocp_write_byte(tp, MCU_TYPE_PLA, PLA_BP_EN, 0);
-	ocp_write_byte(tp, MCU_TYPE_USB, USB_BP_EN, 0);
-	rtl_clear_bp(tp);
-}
-
-=======
->>>>>>> 50dddff3
 static void r8153_teredo_off(struct r8152 *tp)
 {
 	u32 ocp_data;
@@ -3228,17 +3203,12 @@
 		} else {
 			tp->rtl_ops.up(tp);
 			rtl8152_set_speed(tp, AUTONEG_ENABLE,
-<<<<<<< HEAD
 					  tp->mii.supports_gmii ?
 					  SPEED_1000 : SPEED_100,
 					  DUPLEX_FULL);
-=======
-				tp->mii.supports_gmii ? SPEED_1000 : SPEED_100,
-				DUPLEX_FULL);
 			tp->speed = 0;
 			netif_carrier_off(tp->netdev);
 			set_bit(WORK_ENABLE, &tp->flags);
->>>>>>> 50dddff3
 		}
 		usb_submit_urb(tp->intr_urb, GFP_KERNEL);
 	}
