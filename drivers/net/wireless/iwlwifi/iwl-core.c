--- conflicted
+++ resolved
@@ -1373,11 +1373,8 @@
 	priv->cfg->ops->lib->dump_nic_error_log(priv);
 	if (priv->cfg->ops->lib->dump_csr)
 		priv->cfg->ops->lib->dump_csr(priv);
-<<<<<<< HEAD
-=======
 	if (priv->cfg->ops->lib->dump_fh)
 		priv->cfg->ops->lib->dump_fh(priv, NULL, false);
->>>>>>> 5ffaf8a3
 	priv->cfg->ops->lib->dump_nic_event_log(priv, false, NULL, false);
 #ifdef CONFIG_IWLWIFI_DEBUG
 	if (iwl_get_debug_level(priv) & IWL_DL_FW_ERRORS)
@@ -2637,11 +2634,8 @@
 	int err = 0;
 
 	IWL_DEBUG_MAC80211(priv, "enter: type %d\n", vif->type);
-<<<<<<< HEAD
-=======
 
 	mutex_lock(&priv->mutex);
->>>>>>> 5ffaf8a3
 
 	if (priv->vif) {
 		IWL_DEBUG_MAC80211(priv, "leave - vif != NULL\n");
@@ -2649,20 +2643,9 @@
 		goto out;
 	}
 
-<<<<<<< HEAD
-	spin_lock_irqsave(&priv->lock, flags);
 	priv->vif = vif;
 	priv->iw_mode = vif->type;
 
-	spin_unlock_irqrestore(&priv->lock, flags);
-
-	mutex_lock(&priv->mutex);
-
-=======
-	priv->vif = vif;
-	priv->iw_mode = vif->type;
-
->>>>>>> 5ffaf8a3
 	if (vif->addr) {
 		IWL_DEBUG_MAC80211(priv, "Set %pM\n", vif->addr);
 		memcpy(priv->mac_addr, vif->addr, ETH_ALEN);
@@ -3323,8 +3306,6 @@
 }
 EXPORT_SYMBOL(iwl_dump_csr);
 
-<<<<<<< HEAD
-=======
 const static char *get_fh_string(int cmd)
 {
 	switch (cmd) {
@@ -3412,7 +3393,6 @@
 }
 EXPORT_SYMBOL(iwl_force_rf_reset);
 
->>>>>>> 5ffaf8a3
 #ifdef CONFIG_PM
 
 int iwl_pci_suspend(struct pci_dev *pdev, pm_message_t state)
