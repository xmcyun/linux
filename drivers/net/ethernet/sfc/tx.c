--- conflicted
+++ resolved
@@ -287,14 +287,8 @@
 		return PTR_ERR(segments);
 
 	dev_consume_skb_any(skb);
-<<<<<<< HEAD
-	skb = segments;
-
-	skb_list_walk_safe(skb, skb, next) {
-=======
 
 	skb_list_walk_safe(segments, skb, next) {
->>>>>>> 04d5ce62
 		skb_mark_not_on_list(skb);
 		efx_enqueue_skb(tx_queue, skb);
 	}
