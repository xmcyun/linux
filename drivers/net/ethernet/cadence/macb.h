--- conflicted
+++ resolved
@@ -430,8 +430,6 @@
 #define GEM_PBUF_LSO_SIZE			1
 #define GEM_DAW64_OFFSET			23
 #define GEM_DAW64_SIZE				1
-<<<<<<< HEAD
-=======
 
 /* Bitfields in TISUBN */
 #define GEM_SUBNSINCR_OFFSET			0
@@ -440,7 +438,6 @@
 /* Bitfields in TI */
 #define GEM_NSINCR_OFFSET			0
 #define GEM_NSINCR_SIZE				8
->>>>>>> a71c9a1c
 
 /* Bitfields in ADJ */
 #define GEM_ADDSUB_OFFSET			31
@@ -553,16 +550,7 @@
 enum macb_hw_dma_cap {
 	HW_DMA_CAP_32B,
 	HW_DMA_CAP_64B,
-<<<<<<< HEAD
-=======
-};
-
-struct macb_dma_desc_64 {
-	u32 addrh;
-	u32 resvd;
->>>>>>> a71c9a1c
-};
-#endif
+};
 
 struct macb_dma_desc_64 {
 	u32 addrh;
@@ -966,10 +954,7 @@
 
 	u32			wol;
 
-<<<<<<< HEAD
-=======
 	struct macb_ptp_info	*ptp_info;	/* macb-ptp interface */
->>>>>>> a71c9a1c
 #ifdef CONFIG_ARCH_DMA_ADDR_T_64BIT
 	enum macb_hw_dma_cap hw_dma_cap;
 #endif
