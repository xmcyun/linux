// SPDX-License-Identifier: GPL-2.0
/* Copyright (c) 2019 Facebook */
#include <linux/bpf.h>
#include <bpf/bpf_helpers.h>
<<<<<<< HEAD
#include "bpf_trace_helpers.h"
=======
#include <bpf/bpf_tracing.h>
>>>>>>> 04d5ce62

struct sk_buff {
	unsigned int len;
};

__u64 test_result = 0;

SEC("fexit/test_pkt_md_access")
int BPF_PROG(test_main2, struct sk_buff *skb, int ret)
{
	int len;

	__builtin_preserve_access_index(({
		len = skb->len;
	}));
	if (len != 74 || ret != 0)
		return 0;

	test_result = 1;
	return 0;
}
char _license[] SEC("license") = "GPL";<|MERGE_RESOLUTION|>--- conflicted
+++ resolved
@@ -2,11 +2,7 @@
 /* Copyright (c) 2019 Facebook */
 #include <linux/bpf.h>
 #include <bpf/bpf_helpers.h>
-<<<<<<< HEAD
-#include "bpf_trace_helpers.h"
-=======
 #include <bpf/bpf_tracing.h>
->>>>>>> 04d5ce62
 
 struct sk_buff {
 	unsigned int len;
