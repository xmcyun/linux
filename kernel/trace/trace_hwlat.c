--- conflicted
+++ resolved
@@ -267,27 +267,13 @@
 static struct cpumask save_cpumask;
 static bool disable_migrate;
 
-static void move_to_next_cpu(bool initmask)
+static void move_to_next_cpu(void)
 {
 	struct cpumask *current_mask = &save_cpumask;
 	int next_cpu;
 
 	if (disable_migrate)
 		return;
-<<<<<<< HEAD
-
-	/* Just pick the first CPU on first iteration */
-	if (initmask) {
-		current_mask = &save_cpumask;
-		get_online_cpus();
-		cpumask_and(current_mask, cpu_online_mask, tracing_buffer_mask);
-		put_online_cpus();
-		next_cpu = cpumask_first(current_mask);
-		goto set_affinity;
-	}
-
-=======
->>>>>>> a71c9a1c
 	/*
 	 * If for some reason the user modifies the CPU affinity
 	 * of this thread, than stop migrating for the duration
@@ -330,12 +316,10 @@
 static int kthread_fn(void *data)
 {
 	u64 interval;
-	bool initmask = true;
 
 	while (!kthread_should_stop()) {
 
-		move_to_next_cpu(initmask);
-		initmask = false;
+		move_to_next_cpu();
 
 		local_irq_disable();
 		get_sample();
