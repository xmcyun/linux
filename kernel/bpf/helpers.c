// SPDX-License-Identifier: GPL-2.0-only
/* Copyright (c) 2011-2014 PLUMgrid, http://plumgrid.com
 */
#include <linux/bpf.h>
#include <linux/btf.h>
#include <linux/bpf-cgroup.h>
#include <linux/rcupdate.h>
#include <linux/random.h>
#include <linux/smp.h>
#include <linux/topology.h>
#include <linux/ktime.h>
#include <linux/sched.h>
#include <linux/uidgid.h>
#include <linux/filter.h>
#include <linux/ctype.h>
#include <linux/jiffies.h>
#include <linux/pid_namespace.h>
#include <linux/poison.h>
#include <linux/proc_ns.h>
#include <linux/security.h>
#include <linux/btf_ids.h>

#include "../../lib/kstrtox.h"

/* If kernel subsystem is allowing eBPF programs to call this function,
 * inside its own verifier_ops->get_func_proto() callback it should return
 * bpf_map_lookup_elem_proto, so that verifier can properly check the arguments
 *
 * Different map implementations will rely on rcu in map methods
 * lookup/update/delete, therefore eBPF programs must run under rcu lock
 * if program is allowed to access maps, so check rcu_read_lock_held in
 * all three functions.
 */
BPF_CALL_2(bpf_map_lookup_elem, struct bpf_map *, map, void *, key)
{
	WARN_ON_ONCE(!rcu_read_lock_held() && !rcu_read_lock_bh_held());
	return (unsigned long) map->ops->map_lookup_elem(map, key);
}

const struct bpf_func_proto bpf_map_lookup_elem_proto = {
	.func		= bpf_map_lookup_elem,
	.gpl_only	= false,
	.pkt_access	= true,
	.ret_type	= RET_PTR_TO_MAP_VALUE_OR_NULL,
	.arg1_type	= ARG_CONST_MAP_PTR,
	.arg2_type	= ARG_PTR_TO_MAP_KEY,
};

BPF_CALL_4(bpf_map_update_elem, struct bpf_map *, map, void *, key,
	   void *, value, u64, flags)
{
	WARN_ON_ONCE(!rcu_read_lock_held() && !rcu_read_lock_bh_held());
	return map->ops->map_update_elem(map, key, value, flags);
}

const struct bpf_func_proto bpf_map_update_elem_proto = {
	.func		= bpf_map_update_elem,
	.gpl_only	= false,
	.pkt_access	= true,
	.ret_type	= RET_INTEGER,
	.arg1_type	= ARG_CONST_MAP_PTR,
	.arg2_type	= ARG_PTR_TO_MAP_KEY,
	.arg3_type	= ARG_PTR_TO_MAP_VALUE,
	.arg4_type	= ARG_ANYTHING,
};

BPF_CALL_2(bpf_map_delete_elem, struct bpf_map *, map, void *, key)
{
	WARN_ON_ONCE(!rcu_read_lock_held() && !rcu_read_lock_bh_held());
	return map->ops->map_delete_elem(map, key);
}

const struct bpf_func_proto bpf_map_delete_elem_proto = {
	.func		= bpf_map_delete_elem,
	.gpl_only	= false,
	.pkt_access	= true,
	.ret_type	= RET_INTEGER,
	.arg1_type	= ARG_CONST_MAP_PTR,
	.arg2_type	= ARG_PTR_TO_MAP_KEY,
};

BPF_CALL_3(bpf_map_push_elem, struct bpf_map *, map, void *, value, u64, flags)
{
	return map->ops->map_push_elem(map, value, flags);
}

const struct bpf_func_proto bpf_map_push_elem_proto = {
	.func		= bpf_map_push_elem,
	.gpl_only	= false,
	.pkt_access	= true,
	.ret_type	= RET_INTEGER,
	.arg1_type	= ARG_CONST_MAP_PTR,
	.arg2_type	= ARG_PTR_TO_MAP_VALUE,
	.arg3_type	= ARG_ANYTHING,
};

BPF_CALL_2(bpf_map_pop_elem, struct bpf_map *, map, void *, value)
{
	return map->ops->map_pop_elem(map, value);
}

const struct bpf_func_proto bpf_map_pop_elem_proto = {
	.func		= bpf_map_pop_elem,
	.gpl_only	= false,
	.ret_type	= RET_INTEGER,
	.arg1_type	= ARG_CONST_MAP_PTR,
	.arg2_type	= ARG_PTR_TO_MAP_VALUE | MEM_UNINIT,
};

BPF_CALL_2(bpf_map_peek_elem, struct bpf_map *, map, void *, value)
{
	return map->ops->map_peek_elem(map, value);
}

const struct bpf_func_proto bpf_map_peek_elem_proto = {
	.func		= bpf_map_peek_elem,
	.gpl_only	= false,
	.ret_type	= RET_INTEGER,
	.arg1_type	= ARG_CONST_MAP_PTR,
	.arg2_type	= ARG_PTR_TO_MAP_VALUE | MEM_UNINIT,
};

BPF_CALL_3(bpf_map_lookup_percpu_elem, struct bpf_map *, map, void *, key, u32, cpu)
{
	WARN_ON_ONCE(!rcu_read_lock_held() && !rcu_read_lock_bh_held());
	return (unsigned long) map->ops->map_lookup_percpu_elem(map, key, cpu);
}

const struct bpf_func_proto bpf_map_lookup_percpu_elem_proto = {
	.func		= bpf_map_lookup_percpu_elem,
	.gpl_only	= false,
	.pkt_access	= true,
	.ret_type	= RET_PTR_TO_MAP_VALUE_OR_NULL,
	.arg1_type	= ARG_CONST_MAP_PTR,
	.arg2_type	= ARG_PTR_TO_MAP_KEY,
	.arg3_type	= ARG_ANYTHING,
};

const struct bpf_func_proto bpf_get_prandom_u32_proto = {
	.func		= bpf_user_rnd_u32,
	.gpl_only	= false,
	.ret_type	= RET_INTEGER,
};

BPF_CALL_0(bpf_get_smp_processor_id)
{
	return smp_processor_id();
}

const struct bpf_func_proto bpf_get_smp_processor_id_proto = {
	.func		= bpf_get_smp_processor_id,
	.gpl_only	= false,
	.ret_type	= RET_INTEGER,
};

BPF_CALL_0(bpf_get_numa_node_id)
{
	return numa_node_id();
}

const struct bpf_func_proto bpf_get_numa_node_id_proto = {
	.func		= bpf_get_numa_node_id,
	.gpl_only	= false,
	.ret_type	= RET_INTEGER,
};

BPF_CALL_0(bpf_ktime_get_ns)
{
	/* NMI safe access to clock monotonic */
	return ktime_get_mono_fast_ns();
}

const struct bpf_func_proto bpf_ktime_get_ns_proto = {
	.func		= bpf_ktime_get_ns,
	.gpl_only	= false,
	.ret_type	= RET_INTEGER,
};

BPF_CALL_0(bpf_ktime_get_boot_ns)
{
	/* NMI safe access to clock boottime */
	return ktime_get_boot_fast_ns();
}

const struct bpf_func_proto bpf_ktime_get_boot_ns_proto = {
	.func		= bpf_ktime_get_boot_ns,
	.gpl_only	= false,
	.ret_type	= RET_INTEGER,
};

BPF_CALL_0(bpf_ktime_get_coarse_ns)
{
	return ktime_get_coarse_ns();
}

const struct bpf_func_proto bpf_ktime_get_coarse_ns_proto = {
	.func		= bpf_ktime_get_coarse_ns,
	.gpl_only	= false,
	.ret_type	= RET_INTEGER,
};

BPF_CALL_0(bpf_ktime_get_tai_ns)
{
	/* NMI safe access to clock tai */
	return ktime_get_tai_fast_ns();
}

const struct bpf_func_proto bpf_ktime_get_tai_ns_proto = {
	.func		= bpf_ktime_get_tai_ns,
	.gpl_only	= false,
	.ret_type	= RET_INTEGER,
};

BPF_CALL_0(bpf_get_current_pid_tgid)
{
	struct task_struct *task = current;

	if (unlikely(!task))
		return -EINVAL;

	return (u64) task->tgid << 32 | task->pid;
}

const struct bpf_func_proto bpf_get_current_pid_tgid_proto = {
	.func		= bpf_get_current_pid_tgid,
	.gpl_only	= false,
	.ret_type	= RET_INTEGER,
};

BPF_CALL_0(bpf_get_current_uid_gid)
{
	struct task_struct *task = current;
	kuid_t uid;
	kgid_t gid;

	if (unlikely(!task))
		return -EINVAL;

	current_uid_gid(&uid, &gid);
	return (u64) from_kgid(&init_user_ns, gid) << 32 |
		     from_kuid(&init_user_ns, uid);
}

const struct bpf_func_proto bpf_get_current_uid_gid_proto = {
	.func		= bpf_get_current_uid_gid,
	.gpl_only	= false,
	.ret_type	= RET_INTEGER,
};

BPF_CALL_2(bpf_get_current_comm, char *, buf, u32, size)
{
	struct task_struct *task = current;

	if (unlikely(!task))
		goto err_clear;

	/* Verifier guarantees that size > 0 */
	strscpy(buf, task->comm, size);
	return 0;
err_clear:
	memset(buf, 0, size);
	return -EINVAL;
}

const struct bpf_func_proto bpf_get_current_comm_proto = {
	.func		= bpf_get_current_comm,
	.gpl_only	= false,
	.ret_type	= RET_INTEGER,
	.arg1_type	= ARG_PTR_TO_UNINIT_MEM,
	.arg2_type	= ARG_CONST_SIZE,
};

#if defined(CONFIG_QUEUED_SPINLOCKS) || defined(CONFIG_BPF_ARCH_SPINLOCK)

static inline void __bpf_spin_lock(struct bpf_spin_lock *lock)
{
	arch_spinlock_t *l = (void *)lock;
	union {
		__u32 val;
		arch_spinlock_t lock;
	} u = { .lock = __ARCH_SPIN_LOCK_UNLOCKED };

	compiletime_assert(u.val == 0, "__ARCH_SPIN_LOCK_UNLOCKED not 0");
	BUILD_BUG_ON(sizeof(*l) != sizeof(__u32));
	BUILD_BUG_ON(sizeof(*lock) != sizeof(__u32));
	arch_spin_lock(l);
}

static inline void __bpf_spin_unlock(struct bpf_spin_lock *lock)
{
	arch_spinlock_t *l = (void *)lock;

	arch_spin_unlock(l);
}

#else

static inline void __bpf_spin_lock(struct bpf_spin_lock *lock)
{
	atomic_t *l = (void *)lock;

	BUILD_BUG_ON(sizeof(*l) != sizeof(*lock));
	do {
		atomic_cond_read_relaxed(l, !VAL);
	} while (atomic_xchg(l, 1));
}

static inline void __bpf_spin_unlock(struct bpf_spin_lock *lock)
{
	atomic_t *l = (void *)lock;

	atomic_set_release(l, 0);
}

#endif

static DEFINE_PER_CPU(unsigned long, irqsave_flags);

static inline void __bpf_spin_lock_irqsave(struct bpf_spin_lock *lock)
{
	unsigned long flags;

	local_irq_save(flags);
	__bpf_spin_lock(lock);
	__this_cpu_write(irqsave_flags, flags);
}

notrace BPF_CALL_1(bpf_spin_lock, struct bpf_spin_lock *, lock)
{
	__bpf_spin_lock_irqsave(lock);
	return 0;
}

const struct bpf_func_proto bpf_spin_lock_proto = {
	.func		= bpf_spin_lock,
	.gpl_only	= false,
	.ret_type	= RET_VOID,
	.arg1_type	= ARG_PTR_TO_SPIN_LOCK,
};

static inline void __bpf_spin_unlock_irqrestore(struct bpf_spin_lock *lock)
{
	unsigned long flags;

	flags = __this_cpu_read(irqsave_flags);
	__bpf_spin_unlock(lock);
	local_irq_restore(flags);
}

notrace BPF_CALL_1(bpf_spin_unlock, struct bpf_spin_lock *, lock)
{
	__bpf_spin_unlock_irqrestore(lock);
	return 0;
}

const struct bpf_func_proto bpf_spin_unlock_proto = {
	.func		= bpf_spin_unlock,
	.gpl_only	= false,
	.ret_type	= RET_VOID,
	.arg1_type	= ARG_PTR_TO_SPIN_LOCK,
};

void copy_map_value_locked(struct bpf_map *map, void *dst, void *src,
			   bool lock_src)
{
	struct bpf_spin_lock *lock;

	if (lock_src)
		lock = src + map->spin_lock_off;
	else
		lock = dst + map->spin_lock_off;
	preempt_disable();
	__bpf_spin_lock_irqsave(lock);
	copy_map_value(map, dst, src);
	__bpf_spin_unlock_irqrestore(lock);
	preempt_enable();
}

BPF_CALL_0(bpf_jiffies64)
{
	return get_jiffies_64();
}

const struct bpf_func_proto bpf_jiffies64_proto = {
	.func		= bpf_jiffies64,
	.gpl_only	= false,
	.ret_type	= RET_INTEGER,
};

#ifdef CONFIG_CGROUPS
BPF_CALL_0(bpf_get_current_cgroup_id)
{
	struct cgroup *cgrp;
	u64 cgrp_id;

	rcu_read_lock();
	cgrp = task_dfl_cgroup(current);
	cgrp_id = cgroup_id(cgrp);
	rcu_read_unlock();

	return cgrp_id;
}

const struct bpf_func_proto bpf_get_current_cgroup_id_proto = {
	.func		= bpf_get_current_cgroup_id,
	.gpl_only	= false,
	.ret_type	= RET_INTEGER,
};

BPF_CALL_1(bpf_get_current_ancestor_cgroup_id, int, ancestor_level)
{
	struct cgroup *cgrp;
	struct cgroup *ancestor;
	u64 cgrp_id;

	rcu_read_lock();
	cgrp = task_dfl_cgroup(current);
	ancestor = cgroup_ancestor(cgrp, ancestor_level);
	cgrp_id = ancestor ? cgroup_id(ancestor) : 0;
	rcu_read_unlock();

	return cgrp_id;
}

const struct bpf_func_proto bpf_get_current_ancestor_cgroup_id_proto = {
	.func		= bpf_get_current_ancestor_cgroup_id,
	.gpl_only	= false,
	.ret_type	= RET_INTEGER,
	.arg1_type	= ARG_ANYTHING,
};
#endif /* CONFIG_CGROUPS */

#define BPF_STRTOX_BASE_MASK 0x1F

static int __bpf_strtoull(const char *buf, size_t buf_len, u64 flags,
			  unsigned long long *res, bool *is_negative)
{
	unsigned int base = flags & BPF_STRTOX_BASE_MASK;
	const char *cur_buf = buf;
	size_t cur_len = buf_len;
	unsigned int consumed;
	size_t val_len;
	char str[64];

	if (!buf || !buf_len || !res || !is_negative)
		return -EINVAL;

	if (base != 0 && base != 8 && base != 10 && base != 16)
		return -EINVAL;

	if (flags & ~BPF_STRTOX_BASE_MASK)
		return -EINVAL;

	while (cur_buf < buf + buf_len && isspace(*cur_buf))
		++cur_buf;

	*is_negative = (cur_buf < buf + buf_len && *cur_buf == '-');
	if (*is_negative)
		++cur_buf;

	consumed = cur_buf - buf;
	cur_len -= consumed;
	if (!cur_len)
		return -EINVAL;

	cur_len = min(cur_len, sizeof(str) - 1);
	memcpy(str, cur_buf, cur_len);
	str[cur_len] = '\0';
	cur_buf = str;

	cur_buf = _parse_integer_fixup_radix(cur_buf, &base);
	val_len = _parse_integer(cur_buf, base, res);

	if (val_len & KSTRTOX_OVERFLOW)
		return -ERANGE;

	if (val_len == 0)
		return -EINVAL;

	cur_buf += val_len;
	consumed += cur_buf - str;

	return consumed;
}

static int __bpf_strtoll(const char *buf, size_t buf_len, u64 flags,
			 long long *res)
{
	unsigned long long _res;
	bool is_negative;
	int err;

	err = __bpf_strtoull(buf, buf_len, flags, &_res, &is_negative);
	if (err < 0)
		return err;
	if (is_negative) {
		if ((long long)-_res > 0)
			return -ERANGE;
		*res = -_res;
	} else {
		if ((long long)_res < 0)
			return -ERANGE;
		*res = _res;
	}
	return err;
}

BPF_CALL_4(bpf_strtol, const char *, buf, size_t, buf_len, u64, flags,
	   long *, res)
{
	long long _res;
	int err;

	err = __bpf_strtoll(buf, buf_len, flags, &_res);
	if (err < 0)
		return err;
	if (_res != (long)_res)
		return -ERANGE;
	*res = _res;
	return err;
}

const struct bpf_func_proto bpf_strtol_proto = {
	.func		= bpf_strtol,
	.gpl_only	= false,
	.ret_type	= RET_INTEGER,
	.arg1_type	= ARG_PTR_TO_MEM | MEM_RDONLY,
	.arg2_type	= ARG_CONST_SIZE,
	.arg3_type	= ARG_ANYTHING,
	.arg4_type	= ARG_PTR_TO_LONG,
};

BPF_CALL_4(bpf_strtoul, const char *, buf, size_t, buf_len, u64, flags,
	   unsigned long *, res)
{
	unsigned long long _res;
	bool is_negative;
	int err;

	err = __bpf_strtoull(buf, buf_len, flags, &_res, &is_negative);
	if (err < 0)
		return err;
	if (is_negative)
		return -EINVAL;
	if (_res != (unsigned long)_res)
		return -ERANGE;
	*res = _res;
	return err;
}

const struct bpf_func_proto bpf_strtoul_proto = {
	.func		= bpf_strtoul,
	.gpl_only	= false,
	.ret_type	= RET_INTEGER,
	.arg1_type	= ARG_PTR_TO_MEM | MEM_RDONLY,
	.arg2_type	= ARG_CONST_SIZE,
	.arg3_type	= ARG_ANYTHING,
	.arg4_type	= ARG_PTR_TO_LONG,
};

BPF_CALL_3(bpf_strncmp, const char *, s1, u32, s1_sz, const char *, s2)
{
	return strncmp(s1, s2, s1_sz);
}

static const struct bpf_func_proto bpf_strncmp_proto = {
	.func		= bpf_strncmp,
	.gpl_only	= false,
	.ret_type	= RET_INTEGER,
	.arg1_type	= ARG_PTR_TO_MEM,
	.arg2_type	= ARG_CONST_SIZE,
	.arg3_type	= ARG_PTR_TO_CONST_STR,
};

BPF_CALL_4(bpf_get_ns_current_pid_tgid, u64, dev, u64, ino,
	   struct bpf_pidns_info *, nsdata, u32, size)
{
	struct task_struct *task = current;
	struct pid_namespace *pidns;
	int err = -EINVAL;

	if (unlikely(size != sizeof(struct bpf_pidns_info)))
		goto clear;

	if (unlikely((u64)(dev_t)dev != dev))
		goto clear;

	if (unlikely(!task))
		goto clear;

	pidns = task_active_pid_ns(task);
	if (unlikely(!pidns)) {
		err = -ENOENT;
		goto clear;
	}

	if (!ns_match(&pidns->ns, (dev_t)dev, ino))
		goto clear;

	nsdata->pid = task_pid_nr_ns(task, pidns);
	nsdata->tgid = task_tgid_nr_ns(task, pidns);
	return 0;
clear:
	memset((void *)nsdata, 0, (size_t) size);
	return err;
}

const struct bpf_func_proto bpf_get_ns_current_pid_tgid_proto = {
	.func		= bpf_get_ns_current_pid_tgid,
	.gpl_only	= false,
	.ret_type	= RET_INTEGER,
	.arg1_type	= ARG_ANYTHING,
	.arg2_type	= ARG_ANYTHING,
	.arg3_type      = ARG_PTR_TO_UNINIT_MEM,
	.arg4_type      = ARG_CONST_SIZE,
};

static const struct bpf_func_proto bpf_get_raw_smp_processor_id_proto = {
	.func		= bpf_get_raw_cpu_id,
	.gpl_only	= false,
	.ret_type	= RET_INTEGER,
};

BPF_CALL_5(bpf_event_output_data, void *, ctx, struct bpf_map *, map,
	   u64, flags, void *, data, u64, size)
{
	if (unlikely(flags & ~(BPF_F_INDEX_MASK)))
		return -EINVAL;

	return bpf_event_output(map, flags, data, size, NULL, 0, NULL);
}

const struct bpf_func_proto bpf_event_output_data_proto =  {
	.func		= bpf_event_output_data,
	.gpl_only       = true,
	.ret_type       = RET_INTEGER,
	.arg1_type      = ARG_PTR_TO_CTX,
	.arg2_type      = ARG_CONST_MAP_PTR,
	.arg3_type      = ARG_ANYTHING,
	.arg4_type      = ARG_PTR_TO_MEM | MEM_RDONLY,
	.arg5_type      = ARG_CONST_SIZE_OR_ZERO,
};

BPF_CALL_3(bpf_copy_from_user, void *, dst, u32, size,
	   const void __user *, user_ptr)
{
	int ret = copy_from_user(dst, user_ptr, size);

	if (unlikely(ret)) {
		memset(dst, 0, size);
		ret = -EFAULT;
	}

	return ret;
}

const struct bpf_func_proto bpf_copy_from_user_proto = {
	.func		= bpf_copy_from_user,
	.gpl_only	= false,
	.ret_type	= RET_INTEGER,
	.arg1_type	= ARG_PTR_TO_UNINIT_MEM,
	.arg2_type	= ARG_CONST_SIZE_OR_ZERO,
	.arg3_type	= ARG_ANYTHING,
};

BPF_CALL_5(bpf_copy_from_user_task, void *, dst, u32, size,
	   const void __user *, user_ptr, struct task_struct *, tsk, u64, flags)
{
	int ret;

	/* flags is not used yet */
	if (unlikely(flags))
		return -EINVAL;

	if (unlikely(!size))
		return 0;

	ret = access_process_vm(tsk, (unsigned long)user_ptr, dst, size, 0);
	if (ret == size)
		return 0;

	memset(dst, 0, size);
	/* Return -EFAULT for partial read */
	return ret < 0 ? ret : -EFAULT;
}

const struct bpf_func_proto bpf_copy_from_user_task_proto = {
	.func		= bpf_copy_from_user_task,
	.gpl_only	= true,
	.ret_type	= RET_INTEGER,
	.arg1_type	= ARG_PTR_TO_UNINIT_MEM,
	.arg2_type	= ARG_CONST_SIZE_OR_ZERO,
	.arg3_type	= ARG_ANYTHING,
	.arg4_type	= ARG_PTR_TO_BTF_ID,
	.arg4_btf_id	= &btf_tracing_ids[BTF_TRACING_TYPE_TASK],
	.arg5_type	= ARG_ANYTHING
};

BPF_CALL_2(bpf_per_cpu_ptr, const void *, ptr, u32, cpu)
{
	if (cpu >= nr_cpu_ids)
		return (unsigned long)NULL;

	return (unsigned long)per_cpu_ptr((const void __percpu *)ptr, cpu);
}

const struct bpf_func_proto bpf_per_cpu_ptr_proto = {
	.func		= bpf_per_cpu_ptr,
	.gpl_only	= false,
	.ret_type	= RET_PTR_TO_MEM_OR_BTF_ID | PTR_MAYBE_NULL | MEM_RDONLY,
	.arg1_type	= ARG_PTR_TO_PERCPU_BTF_ID,
	.arg2_type	= ARG_ANYTHING,
};

BPF_CALL_1(bpf_this_cpu_ptr, const void *, percpu_ptr)
{
	return (unsigned long)this_cpu_ptr((const void __percpu *)percpu_ptr);
}

const struct bpf_func_proto bpf_this_cpu_ptr_proto = {
	.func		= bpf_this_cpu_ptr,
	.gpl_only	= false,
	.ret_type	= RET_PTR_TO_MEM_OR_BTF_ID | MEM_RDONLY,
	.arg1_type	= ARG_PTR_TO_PERCPU_BTF_ID,
};

static int bpf_trace_copy_string(char *buf, void *unsafe_ptr, char fmt_ptype,
		size_t bufsz)
{
	void __user *user_ptr = (__force void __user *)unsafe_ptr;

	buf[0] = 0;

	switch (fmt_ptype) {
	case 's':
#ifdef CONFIG_ARCH_HAS_NON_OVERLAPPING_ADDRESS_SPACE
		if ((unsigned long)unsafe_ptr < TASK_SIZE)
			return strncpy_from_user_nofault(buf, user_ptr, bufsz);
		fallthrough;
#endif
	case 'k':
		return strncpy_from_kernel_nofault(buf, unsafe_ptr, bufsz);
	case 'u':
		return strncpy_from_user_nofault(buf, user_ptr, bufsz);
	}

	return -EINVAL;
}

/* Per-cpu temp buffers used by printf-like helpers to store the bprintf binary
 * arguments representation.
 */
#define MAX_BPRINTF_BUF_LEN	512

/* Support executing three nested bprintf helper calls on a given CPU */
#define MAX_BPRINTF_NEST_LEVEL	3
struct bpf_bprintf_buffers {
	char tmp_bufs[MAX_BPRINTF_NEST_LEVEL][MAX_BPRINTF_BUF_LEN];
};
static DEFINE_PER_CPU(struct bpf_bprintf_buffers, bpf_bprintf_bufs);
static DEFINE_PER_CPU(int, bpf_bprintf_nest_level);

static int try_get_fmt_tmp_buf(char **tmp_buf)
{
	struct bpf_bprintf_buffers *bufs;
	int nest_level;

	preempt_disable();
	nest_level = this_cpu_inc_return(bpf_bprintf_nest_level);
	if (WARN_ON_ONCE(nest_level > MAX_BPRINTF_NEST_LEVEL)) {
		this_cpu_dec(bpf_bprintf_nest_level);
		preempt_enable();
		return -EBUSY;
	}
	bufs = this_cpu_ptr(&bpf_bprintf_bufs);
	*tmp_buf = bufs->tmp_bufs[nest_level - 1];

	return 0;
}

void bpf_bprintf_cleanup(void)
{
	if (this_cpu_read(bpf_bprintf_nest_level)) {
		this_cpu_dec(bpf_bprintf_nest_level);
		preempt_enable();
	}
}

/*
 * bpf_bprintf_prepare - Generic pass on format strings for bprintf-like helpers
 *
 * Returns a negative value if fmt is an invalid format string or 0 otherwise.
 *
 * This can be used in two ways:
 * - Format string verification only: when bin_args is NULL
 * - Arguments preparation: in addition to the above verification, it writes in
 *   bin_args a binary representation of arguments usable by bstr_printf where
 *   pointers from BPF have been sanitized.
 *
 * In argument preparation mode, if 0 is returned, safe temporary buffers are
 * allocated and bpf_bprintf_cleanup should be called to free them after use.
 */
int bpf_bprintf_prepare(char *fmt, u32 fmt_size, const u64 *raw_args,
			u32 **bin_args, u32 num_args)
{
	char *unsafe_ptr = NULL, *tmp_buf = NULL, *tmp_buf_end, *fmt_end;
	size_t sizeof_cur_arg, sizeof_cur_ip;
	int err, i, num_spec = 0;
	u64 cur_arg;
	char fmt_ptype, cur_ip[16], ip_spec[] = "%pXX";

	fmt_end = strnchr(fmt, fmt_size, 0);
	if (!fmt_end)
		return -EINVAL;
	fmt_size = fmt_end - fmt;

	if (bin_args) {
		if (num_args && try_get_fmt_tmp_buf(&tmp_buf))
			return -EBUSY;

		tmp_buf_end = tmp_buf + MAX_BPRINTF_BUF_LEN;
		*bin_args = (u32 *)tmp_buf;
	}

	for (i = 0; i < fmt_size; i++) {
		if ((!isprint(fmt[i]) && !isspace(fmt[i])) || !isascii(fmt[i])) {
			err = -EINVAL;
			goto out;
		}

		if (fmt[i] != '%')
			continue;

		if (fmt[i + 1] == '%') {
			i++;
			continue;
		}

		if (num_spec >= num_args) {
			err = -EINVAL;
			goto out;
		}

		/* The string is zero-terminated so if fmt[i] != 0, we can
		 * always access fmt[i + 1], in the worst case it will be a 0
		 */
		i++;

		/* skip optional "[0 +-][num]" width formatting field */
		while (fmt[i] == '0' || fmt[i] == '+'  || fmt[i] == '-' ||
		       fmt[i] == ' ')
			i++;
		if (fmt[i] >= '1' && fmt[i] <= '9') {
			i++;
			while (fmt[i] >= '0' && fmt[i] <= '9')
				i++;
		}

		if (fmt[i] == 'p') {
			sizeof_cur_arg = sizeof(long);

			if ((fmt[i + 1] == 'k' || fmt[i + 1] == 'u') &&
			    fmt[i + 2] == 's') {
				fmt_ptype = fmt[i + 1];
				i += 2;
				goto fmt_str;
			}

			if (fmt[i + 1] == 0 || isspace(fmt[i + 1]) ||
			    ispunct(fmt[i + 1]) || fmt[i + 1] == 'K' ||
			    fmt[i + 1] == 'x' || fmt[i + 1] == 's' ||
			    fmt[i + 1] == 'S') {
				/* just kernel pointers */
				if (tmp_buf)
					cur_arg = raw_args[num_spec];
				i++;
				goto nocopy_fmt;
			}

			if (fmt[i + 1] == 'B') {
				if (tmp_buf)  {
					err = snprintf(tmp_buf,
						       (tmp_buf_end - tmp_buf),
						       "%pB",
						       (void *)(long)raw_args[num_spec]);
					tmp_buf += (err + 1);
				}

				i++;
				num_spec++;
				continue;
			}

			/* only support "%pI4", "%pi4", "%pI6" and "%pi6". */
			if ((fmt[i + 1] != 'i' && fmt[i + 1] != 'I') ||
			    (fmt[i + 2] != '4' && fmt[i + 2] != '6')) {
				err = -EINVAL;
				goto out;
			}

			i += 2;
			if (!tmp_buf)
				goto nocopy_fmt;

			sizeof_cur_ip = (fmt[i] == '4') ? 4 : 16;
			if (tmp_buf_end - tmp_buf < sizeof_cur_ip) {
				err = -ENOSPC;
				goto out;
			}

			unsafe_ptr = (char *)(long)raw_args[num_spec];
			err = copy_from_kernel_nofault(cur_ip, unsafe_ptr,
						       sizeof_cur_ip);
			if (err < 0)
				memset(cur_ip, 0, sizeof_cur_ip);

			/* hack: bstr_printf expects IP addresses to be
			 * pre-formatted as strings, ironically, the easiest way
			 * to do that is to call snprintf.
			 */
			ip_spec[2] = fmt[i - 1];
			ip_spec[3] = fmt[i];
			err = snprintf(tmp_buf, tmp_buf_end - tmp_buf,
				       ip_spec, &cur_ip);

			tmp_buf += err + 1;
			num_spec++;

			continue;
		} else if (fmt[i] == 's') {
			fmt_ptype = fmt[i];
fmt_str:
			if (fmt[i + 1] != 0 &&
			    !isspace(fmt[i + 1]) &&
			    !ispunct(fmt[i + 1])) {
				err = -EINVAL;
				goto out;
			}

			if (!tmp_buf)
				goto nocopy_fmt;

			if (tmp_buf_end == tmp_buf) {
				err = -ENOSPC;
				goto out;
			}

			unsafe_ptr = (char *)(long)raw_args[num_spec];
			err = bpf_trace_copy_string(tmp_buf, unsafe_ptr,
						    fmt_ptype,
						    tmp_buf_end - tmp_buf);
			if (err < 0) {
				tmp_buf[0] = '\0';
				err = 1;
			}

			tmp_buf += err;
			num_spec++;

			continue;
		} else if (fmt[i] == 'c') {
			if (!tmp_buf)
				goto nocopy_fmt;

			if (tmp_buf_end == tmp_buf) {
				err = -ENOSPC;
				goto out;
			}

			*tmp_buf = raw_args[num_spec];
			tmp_buf++;
			num_spec++;

			continue;
		}

		sizeof_cur_arg = sizeof(int);

		if (fmt[i] == 'l') {
			sizeof_cur_arg = sizeof(long);
			i++;
		}
		if (fmt[i] == 'l') {
			sizeof_cur_arg = sizeof(long long);
			i++;
		}

		if (fmt[i] != 'i' && fmt[i] != 'd' && fmt[i] != 'u' &&
		    fmt[i] != 'x' && fmt[i] != 'X') {
			err = -EINVAL;
			goto out;
		}

		if (tmp_buf)
			cur_arg = raw_args[num_spec];
nocopy_fmt:
		if (tmp_buf) {
			tmp_buf = PTR_ALIGN(tmp_buf, sizeof(u32));
			if (tmp_buf_end - tmp_buf < sizeof_cur_arg) {
				err = -ENOSPC;
				goto out;
			}

			if (sizeof_cur_arg == 8) {
				*(u32 *)tmp_buf = *(u32 *)&cur_arg;
				*(u32 *)(tmp_buf + 4) = *((u32 *)&cur_arg + 1);
			} else {
				*(u32 *)tmp_buf = (u32)(long)cur_arg;
			}
			tmp_buf += sizeof_cur_arg;
		}
		num_spec++;
	}

	err = 0;
out:
	if (err)
		bpf_bprintf_cleanup();
	return err;
}

BPF_CALL_5(bpf_snprintf, char *, str, u32, str_size, char *, fmt,
	   const void *, data, u32, data_len)
{
	int err, num_args;
	u32 *bin_args;

	if (data_len % 8 || data_len > MAX_BPRINTF_VARARGS * 8 ||
	    (data_len && !data))
		return -EINVAL;
	num_args = data_len / 8;

	/* ARG_PTR_TO_CONST_STR guarantees that fmt is zero-terminated so we
	 * can safely give an unbounded size.
	 */
	err = bpf_bprintf_prepare(fmt, UINT_MAX, data, &bin_args, num_args);
	if (err < 0)
		return err;

	err = bstr_printf(str, str_size, fmt, bin_args);

	bpf_bprintf_cleanup();

	return err + 1;
}

const struct bpf_func_proto bpf_snprintf_proto = {
	.func		= bpf_snprintf,
	.gpl_only	= true,
	.ret_type	= RET_INTEGER,
	.arg1_type	= ARG_PTR_TO_MEM_OR_NULL,
	.arg2_type	= ARG_CONST_SIZE_OR_ZERO,
	.arg3_type	= ARG_PTR_TO_CONST_STR,
	.arg4_type	= ARG_PTR_TO_MEM | PTR_MAYBE_NULL | MEM_RDONLY,
	.arg5_type	= ARG_CONST_SIZE_OR_ZERO,
};

/* BPF map elements can contain 'struct bpf_timer'.
 * Such map owns all of its BPF timers.
 * 'struct bpf_timer' is allocated as part of map element allocation
 * and it's zero initialized.
 * That space is used to keep 'struct bpf_timer_kern'.
 * bpf_timer_init() allocates 'struct bpf_hrtimer', inits hrtimer, and
 * remembers 'struct bpf_map *' pointer it's part of.
 * bpf_timer_set_callback() increments prog refcnt and assign bpf callback_fn.
 * bpf_timer_start() arms the timer.
 * If user space reference to a map goes to zero at this point
 * ops->map_release_uref callback is responsible for cancelling the timers,
 * freeing their memory, and decrementing prog's refcnts.
 * bpf_timer_cancel() cancels the timer and decrements prog's refcnt.
 * Inner maps can contain bpf timers as well. ops->map_release_uref is
 * freeing the timers when inner map is replaced or deleted by user space.
 */
struct bpf_hrtimer {
	struct hrtimer timer;
	struct bpf_map *map;
	struct bpf_prog *prog;
	void __rcu *callback_fn;
	void *value;
};

/* the actual struct hidden inside uapi struct bpf_timer */
struct bpf_timer_kern {
	struct bpf_hrtimer *timer;
	/* bpf_spin_lock is used here instead of spinlock_t to make
	 * sure that it always fits into space reserved by struct bpf_timer
	 * regardless of LOCKDEP and spinlock debug flags.
	 */
	struct bpf_spin_lock lock;
} __attribute__((aligned(8)));

static DEFINE_PER_CPU(struct bpf_hrtimer *, hrtimer_running);

static enum hrtimer_restart bpf_timer_cb(struct hrtimer *hrtimer)
{
	struct bpf_hrtimer *t = container_of(hrtimer, struct bpf_hrtimer, timer);
	struct bpf_map *map = t->map;
	void *value = t->value;
	bpf_callback_t callback_fn;
	void *key;
	u32 idx;

	BTF_TYPE_EMIT(struct bpf_timer);
	callback_fn = rcu_dereference_check(t->callback_fn, rcu_read_lock_bh_held());
	if (!callback_fn)
		goto out;

	/* bpf_timer_cb() runs in hrtimer_run_softirq. It doesn't migrate and
	 * cannot be preempted by another bpf_timer_cb() on the same cpu.
	 * Remember the timer this callback is servicing to prevent
	 * deadlock if callback_fn() calls bpf_timer_cancel() or
	 * bpf_map_delete_elem() on the same timer.
	 */
	this_cpu_write(hrtimer_running, t);
	if (map->map_type == BPF_MAP_TYPE_ARRAY) {
		struct bpf_array *array = container_of(map, struct bpf_array, map);

		/* compute the key */
		idx = ((char *)value - array->value) / array->elem_size;
		key = &idx;
	} else { /* hash or lru */
		key = value - round_up(map->key_size, 8);
	}

	callback_fn((u64)(long)map, (u64)(long)key, (u64)(long)value, 0, 0);
	/* The verifier checked that return value is zero. */

	this_cpu_write(hrtimer_running, NULL);
out:
	return HRTIMER_NORESTART;
}

BPF_CALL_3(bpf_timer_init, struct bpf_timer_kern *, timer, struct bpf_map *, map,
	   u64, flags)
{
	clockid_t clockid = flags & (MAX_CLOCKS - 1);
	struct bpf_hrtimer *t;
	int ret = 0;

	BUILD_BUG_ON(MAX_CLOCKS != 16);
	BUILD_BUG_ON(sizeof(struct bpf_timer_kern) > sizeof(struct bpf_timer));
	BUILD_BUG_ON(__alignof__(struct bpf_timer_kern) != __alignof__(struct bpf_timer));

	if (in_nmi())
		return -EOPNOTSUPP;

	if (flags >= MAX_CLOCKS ||
	    /* similar to timerfd except _ALARM variants are not supported */
	    (clockid != CLOCK_MONOTONIC &&
	     clockid != CLOCK_REALTIME &&
	     clockid != CLOCK_BOOTTIME))
		return -EINVAL;
	__bpf_spin_lock_irqsave(&timer->lock);
	t = timer->timer;
	if (t) {
		ret = -EBUSY;
		goto out;
	}
	if (!atomic64_read(&map->usercnt)) {
		/* maps with timers must be either held by user space
		 * or pinned in bpffs.
		 */
		ret = -EPERM;
		goto out;
	}
	/* allocate hrtimer via map_kmalloc to use memcg accounting */
	t = bpf_map_kmalloc_node(map, sizeof(*t), GFP_ATOMIC, map->numa_node);
	if (!t) {
		ret = -ENOMEM;
		goto out;
	}
	t->value = (void *)timer - map->timer_off;
	t->map = map;
	t->prog = NULL;
	rcu_assign_pointer(t->callback_fn, NULL);
	hrtimer_init(&t->timer, clockid, HRTIMER_MODE_REL_SOFT);
	t->timer.function = bpf_timer_cb;
	timer->timer = t;
out:
	__bpf_spin_unlock_irqrestore(&timer->lock);
	return ret;
}

static const struct bpf_func_proto bpf_timer_init_proto = {
	.func		= bpf_timer_init,
	.gpl_only	= true,
	.ret_type	= RET_INTEGER,
	.arg1_type	= ARG_PTR_TO_TIMER,
	.arg2_type	= ARG_CONST_MAP_PTR,
	.arg3_type	= ARG_ANYTHING,
};

BPF_CALL_3(bpf_timer_set_callback, struct bpf_timer_kern *, timer, void *, callback_fn,
	   struct bpf_prog_aux *, aux)
{
	struct bpf_prog *prev, *prog = aux->prog;
	struct bpf_hrtimer *t;
	int ret = 0;

	if (in_nmi())
		return -EOPNOTSUPP;
	__bpf_spin_lock_irqsave(&timer->lock);
	t = timer->timer;
	if (!t) {
		ret = -EINVAL;
		goto out;
	}
	if (!atomic64_read(&t->map->usercnt)) {
		/* maps with timers must be either held by user space
		 * or pinned in bpffs. Otherwise timer might still be
		 * running even when bpf prog is detached and user space
		 * is gone, since map_release_uref won't ever be called.
		 */
		ret = -EPERM;
		goto out;
	}
	prev = t->prog;
	if (prev != prog) {
		/* Bump prog refcnt once. Every bpf_timer_set_callback()
		 * can pick different callback_fn-s within the same prog.
		 */
		prog = bpf_prog_inc_not_zero(prog);
		if (IS_ERR(prog)) {
			ret = PTR_ERR(prog);
			goto out;
		}
		if (prev)
			/* Drop prev prog refcnt when swapping with new prog */
			bpf_prog_put(prev);
		t->prog = prog;
	}
	rcu_assign_pointer(t->callback_fn, callback_fn);
out:
	__bpf_spin_unlock_irqrestore(&timer->lock);
	return ret;
}

static const struct bpf_func_proto bpf_timer_set_callback_proto = {
	.func		= bpf_timer_set_callback,
	.gpl_only	= true,
	.ret_type	= RET_INTEGER,
	.arg1_type	= ARG_PTR_TO_TIMER,
	.arg2_type	= ARG_PTR_TO_FUNC,
};

BPF_CALL_3(bpf_timer_start, struct bpf_timer_kern *, timer, u64, nsecs, u64, flags)
{
	struct bpf_hrtimer *t;
	int ret = 0;

	if (in_nmi())
		return -EOPNOTSUPP;
	if (flags)
		return -EINVAL;
	__bpf_spin_lock_irqsave(&timer->lock);
	t = timer->timer;
	if (!t || !t->prog) {
		ret = -EINVAL;
		goto out;
	}
	hrtimer_start(&t->timer, ns_to_ktime(nsecs), HRTIMER_MODE_REL_SOFT);
out:
	__bpf_spin_unlock_irqrestore(&timer->lock);
	return ret;
}

static const struct bpf_func_proto bpf_timer_start_proto = {
	.func		= bpf_timer_start,
	.gpl_only	= true,
	.ret_type	= RET_INTEGER,
	.arg1_type	= ARG_PTR_TO_TIMER,
	.arg2_type	= ARG_ANYTHING,
	.arg3_type	= ARG_ANYTHING,
};

static void drop_prog_refcnt(struct bpf_hrtimer *t)
{
	struct bpf_prog *prog = t->prog;

	if (prog) {
		bpf_prog_put(prog);
		t->prog = NULL;
		rcu_assign_pointer(t->callback_fn, NULL);
	}
}

BPF_CALL_1(bpf_timer_cancel, struct bpf_timer_kern *, timer)
{
	struct bpf_hrtimer *t;
	int ret = 0;

	if (in_nmi())
		return -EOPNOTSUPP;
	__bpf_spin_lock_irqsave(&timer->lock);
	t = timer->timer;
	if (!t) {
		ret = -EINVAL;
		goto out;
	}
	if (this_cpu_read(hrtimer_running) == t) {
		/* If bpf callback_fn is trying to bpf_timer_cancel()
		 * its own timer the hrtimer_cancel() will deadlock
		 * since it waits for callback_fn to finish
		 */
		ret = -EDEADLK;
		goto out;
	}
	drop_prog_refcnt(t);
out:
	__bpf_spin_unlock_irqrestore(&timer->lock);
	/* Cancel the timer and wait for associated callback to finish
	 * if it was running.
	 */
	ret = ret ?: hrtimer_cancel(&t->timer);
	return ret;
}

static const struct bpf_func_proto bpf_timer_cancel_proto = {
	.func		= bpf_timer_cancel,
	.gpl_only	= true,
	.ret_type	= RET_INTEGER,
	.arg1_type	= ARG_PTR_TO_TIMER,
};

/* This function is called by map_delete/update_elem for individual element and
 * by ops->map_release_uref when the user space reference to a map reaches zero.
 */
void bpf_timer_cancel_and_free(void *val)
{
	struct bpf_timer_kern *timer = val;
	struct bpf_hrtimer *t;

	/* Performance optimization: read timer->timer without lock first. */
	if (!READ_ONCE(timer->timer))
		return;

	__bpf_spin_lock_irqsave(&timer->lock);
	/* re-read it under lock */
	t = timer->timer;
	if (!t)
		goto out;
	drop_prog_refcnt(t);
	/* The subsequent bpf_timer_start/cancel() helpers won't be able to use
	 * this timer, since it won't be initialized.
	 */
	timer->timer = NULL;
out:
	__bpf_spin_unlock_irqrestore(&timer->lock);
	if (!t)
		return;
	/* Cancel the timer and wait for callback to complete if it was running.
	 * If hrtimer_cancel() can be safely called it's safe to call kfree(t)
	 * right after for both preallocated and non-preallocated maps.
	 * The timer->timer = NULL was already done and no code path can
	 * see address 't' anymore.
	 *
	 * Check that bpf_map_delete/update_elem() wasn't called from timer
	 * callback_fn. In such case don't call hrtimer_cancel() (since it will
	 * deadlock) and don't call hrtimer_try_to_cancel() (since it will just
	 * return -1). Though callback_fn is still running on this cpu it's
	 * safe to do kfree(t) because bpf_timer_cb() read everything it needed
	 * from 't'. The bpf subprog callback_fn won't be able to access 't',
	 * since timer->timer = NULL was already done. The timer will be
	 * effectively cancelled because bpf_timer_cb() will return
	 * HRTIMER_NORESTART.
	 */
	if (this_cpu_read(hrtimer_running) != t)
		hrtimer_cancel(&t->timer);
	kfree(t);
}

BPF_CALL_2(bpf_kptr_xchg, void *, map_value, void *, ptr)
{
	unsigned long *kptr = map_value;

	return xchg(kptr, (unsigned long)ptr);
}

/* Unlike other PTR_TO_BTF_ID helpers the btf_id in bpf_kptr_xchg()
 * helper is determined dynamically by the verifier. Use BPF_PTR_POISON to
 * denote type that verifier will determine.
 */
static const struct bpf_func_proto bpf_kptr_xchg_proto = {
	.func         = bpf_kptr_xchg,
	.gpl_only     = false,
	.ret_type     = RET_PTR_TO_BTF_ID_OR_NULL,
	.ret_btf_id   = BPF_PTR_POISON,
	.arg1_type    = ARG_PTR_TO_KPTR,
	.arg2_type    = ARG_PTR_TO_BTF_ID_OR_NULL | OBJ_RELEASE,
	.arg2_btf_id  = BPF_PTR_POISON,
};

/* Since the upper 8 bits of dynptr->size is reserved, the
 * maximum supported size is 2^24 - 1.
 */
#define DYNPTR_MAX_SIZE	((1UL << 24) - 1)
#define DYNPTR_TYPE_SHIFT	28
#define DYNPTR_SIZE_MASK	0xFFFFFF
#define DYNPTR_RDONLY_BIT	BIT(31)

static bool bpf_dynptr_is_rdonly(struct bpf_dynptr_kern *ptr)
{
	return ptr->size & DYNPTR_RDONLY_BIT;
}

static void bpf_dynptr_set_type(struct bpf_dynptr_kern *ptr, enum bpf_dynptr_type type)
{
	ptr->size |= type << DYNPTR_TYPE_SHIFT;
}

u32 bpf_dynptr_get_size(struct bpf_dynptr_kern *ptr)
{
	return ptr->size & DYNPTR_SIZE_MASK;
}

int bpf_dynptr_check_size(u32 size)
{
	return size > DYNPTR_MAX_SIZE ? -E2BIG : 0;
}

void bpf_dynptr_init(struct bpf_dynptr_kern *ptr, void *data,
		     enum bpf_dynptr_type type, u32 offset, u32 size)
{
	ptr->data = data;
	ptr->offset = offset;
	ptr->size = size;
	bpf_dynptr_set_type(ptr, type);
}

void bpf_dynptr_set_null(struct bpf_dynptr_kern *ptr)
{
	memset(ptr, 0, sizeof(*ptr));
}

static int bpf_dynptr_check_off_len(struct bpf_dynptr_kern *ptr, u32 offset, u32 len)
{
	u32 size = bpf_dynptr_get_size(ptr);

	if (len > size || offset > size - len)
		return -E2BIG;

	return 0;
}

BPF_CALL_4(bpf_dynptr_from_mem, void *, data, u32, size, u64, flags, struct bpf_dynptr_kern *, ptr)
{
	int err;

	BTF_TYPE_EMIT(struct bpf_dynptr);

	err = bpf_dynptr_check_size(size);
	if (err)
		goto error;

	/* flags is currently unsupported */
	if (flags) {
		err = -EINVAL;
		goto error;
	}

	bpf_dynptr_init(ptr, data, BPF_DYNPTR_TYPE_LOCAL, 0, size);

	return 0;

error:
	bpf_dynptr_set_null(ptr);
	return err;
}

static const struct bpf_func_proto bpf_dynptr_from_mem_proto = {
	.func		= bpf_dynptr_from_mem,
	.gpl_only	= false,
	.ret_type	= RET_INTEGER,
	.arg1_type	= ARG_PTR_TO_UNINIT_MEM,
	.arg2_type	= ARG_CONST_SIZE_OR_ZERO,
	.arg3_type	= ARG_ANYTHING,
	.arg4_type	= ARG_PTR_TO_DYNPTR | DYNPTR_TYPE_LOCAL | MEM_UNINIT,
};

BPF_CALL_5(bpf_dynptr_read, void *, dst, u32, len, struct bpf_dynptr_kern *, src,
	   u32, offset, u64, flags)
{
	int err;

	if (!src->data || flags)
		return -EINVAL;

	err = bpf_dynptr_check_off_len(src, offset, len);
	if (err)
		return err;

	memcpy(dst, src->data + src->offset + offset, len);

	return 0;
}

static const struct bpf_func_proto bpf_dynptr_read_proto = {
	.func		= bpf_dynptr_read,
	.gpl_only	= false,
	.ret_type	= RET_INTEGER,
	.arg1_type	= ARG_PTR_TO_UNINIT_MEM,
	.arg2_type	= ARG_CONST_SIZE_OR_ZERO,
	.arg3_type	= ARG_PTR_TO_DYNPTR,
	.arg4_type	= ARG_ANYTHING,
	.arg5_type	= ARG_ANYTHING,
};

BPF_CALL_5(bpf_dynptr_write, struct bpf_dynptr_kern *, dst, u32, offset, void *, src,
	   u32, len, u64, flags)
{
	int err;

	if (!dst->data || flags || bpf_dynptr_is_rdonly(dst))
		return -EINVAL;

	err = bpf_dynptr_check_off_len(dst, offset, len);
	if (err)
		return err;

	memcpy(dst->data + dst->offset + offset, src, len);

	return 0;
}

static const struct bpf_func_proto bpf_dynptr_write_proto = {
	.func		= bpf_dynptr_write,
	.gpl_only	= false,
	.ret_type	= RET_INTEGER,
	.arg1_type	= ARG_PTR_TO_DYNPTR,
	.arg2_type	= ARG_ANYTHING,
	.arg3_type	= ARG_PTR_TO_MEM | MEM_RDONLY,
	.arg4_type	= ARG_CONST_SIZE_OR_ZERO,
	.arg5_type	= ARG_ANYTHING,
};

BPF_CALL_3(bpf_dynptr_data, struct bpf_dynptr_kern *, ptr, u32, offset, u32, len)
{
	int err;

	if (!ptr->data)
		return 0;

	err = bpf_dynptr_check_off_len(ptr, offset, len);
	if (err)
		return 0;

	if (bpf_dynptr_is_rdonly(ptr))
		return 0;

	return (unsigned long)(ptr->data + ptr->offset + offset);
}

static const struct bpf_func_proto bpf_dynptr_data_proto = {
	.func		= bpf_dynptr_data,
	.gpl_only	= false,
	.ret_type	= RET_PTR_TO_DYNPTR_MEM_OR_NULL,
	.arg1_type	= ARG_PTR_TO_DYNPTR,
	.arg2_type	= ARG_ANYTHING,
	.arg3_type	= ARG_CONST_ALLOC_SIZE_OR_ZERO,
};

const struct bpf_func_proto bpf_get_current_task_proto __weak;
const struct bpf_func_proto bpf_get_current_task_btf_proto __weak;
const struct bpf_func_proto bpf_probe_read_user_proto __weak;
const struct bpf_func_proto bpf_probe_read_user_str_proto __weak;
const struct bpf_func_proto bpf_probe_read_kernel_proto __weak;
const struct bpf_func_proto bpf_probe_read_kernel_str_proto __weak;
const struct bpf_func_proto bpf_task_pt_regs_proto __weak;

const struct bpf_func_proto *
bpf_base_func_proto(enum bpf_func_id func_id)
{
	switch (func_id) {
	case BPF_FUNC_map_lookup_elem:
		return &bpf_map_lookup_elem_proto;
	case BPF_FUNC_map_update_elem:
		return &bpf_map_update_elem_proto;
	case BPF_FUNC_map_delete_elem:
		return &bpf_map_delete_elem_proto;
	case BPF_FUNC_map_push_elem:
		return &bpf_map_push_elem_proto;
	case BPF_FUNC_map_pop_elem:
		return &bpf_map_pop_elem_proto;
	case BPF_FUNC_map_peek_elem:
		return &bpf_map_peek_elem_proto;
	case BPF_FUNC_map_lookup_percpu_elem:
		return &bpf_map_lookup_percpu_elem_proto;
	case BPF_FUNC_get_prandom_u32:
		return &bpf_get_prandom_u32_proto;
	case BPF_FUNC_get_smp_processor_id:
		return &bpf_get_raw_smp_processor_id_proto;
	case BPF_FUNC_get_numa_node_id:
		return &bpf_get_numa_node_id_proto;
	case BPF_FUNC_tail_call:
		return &bpf_tail_call_proto;
	case BPF_FUNC_ktime_get_ns:
		return &bpf_ktime_get_ns_proto;
	case BPF_FUNC_ktime_get_boot_ns:
		return &bpf_ktime_get_boot_ns_proto;
	case BPF_FUNC_ktime_get_tai_ns:
		return &bpf_ktime_get_tai_ns_proto;
	case BPF_FUNC_ringbuf_output:
		return &bpf_ringbuf_output_proto;
	case BPF_FUNC_ringbuf_reserve:
		return &bpf_ringbuf_reserve_proto;
	case BPF_FUNC_ringbuf_submit:
		return &bpf_ringbuf_submit_proto;
	case BPF_FUNC_ringbuf_discard:
		return &bpf_ringbuf_discard_proto;
	case BPF_FUNC_ringbuf_query:
		return &bpf_ringbuf_query_proto;
<<<<<<< HEAD
	case BPF_FUNC_ringbuf_reserve_dynptr:
		return &bpf_ringbuf_reserve_dynptr_proto;
	case BPF_FUNC_ringbuf_submit_dynptr:
		return &bpf_ringbuf_submit_dynptr_proto;
	case BPF_FUNC_ringbuf_discard_dynptr:
		return &bpf_ringbuf_discard_dynptr_proto;
	case BPF_FUNC_strncmp:
		return &bpf_strncmp_proto;
	case BPF_FUNC_strtol:
		return &bpf_strtol_proto;
	case BPF_FUNC_strtoul:
		return &bpf_strtoul_proto;
	case BPF_FUNC_dynptr_from_mem:
		return &bpf_dynptr_from_mem_proto;
	case BPF_FUNC_dynptr_read:
		return &bpf_dynptr_read_proto;
	case BPF_FUNC_dynptr_write:
		return &bpf_dynptr_write_proto;
	case BPF_FUNC_dynptr_data:
		return &bpf_dynptr_data_proto;
=======
	case BPF_FUNC_for_each_map_elem:
		return &bpf_for_each_map_elem_proto;
	case BPF_FUNC_loop:
		return &bpf_loop_proto;
	case BPF_FUNC_strncmp:
		return &bpf_strncmp_proto;
>>>>>>> 0152dfee
	default:
		break;
	}

	if (!bpf_capable())
		return NULL;

	switch (func_id) {
	case BPF_FUNC_spin_lock:
		return &bpf_spin_lock_proto;
	case BPF_FUNC_spin_unlock:
		return &bpf_spin_unlock_proto;
	case BPF_FUNC_jiffies64:
		return &bpf_jiffies64_proto;
	case BPF_FUNC_per_cpu_ptr:
		return &bpf_per_cpu_ptr_proto;
	case BPF_FUNC_this_cpu_ptr:
		return &bpf_this_cpu_ptr_proto;
	case BPF_FUNC_timer_init:
		return &bpf_timer_init_proto;
	case BPF_FUNC_timer_set_callback:
		return &bpf_timer_set_callback_proto;
	case BPF_FUNC_timer_start:
		return &bpf_timer_start_proto;
	case BPF_FUNC_timer_cancel:
		return &bpf_timer_cancel_proto;
	case BPF_FUNC_kptr_xchg:
		return &bpf_kptr_xchg_proto;
<<<<<<< HEAD
	case BPF_FUNC_for_each_map_elem:
		return &bpf_for_each_map_elem_proto;
	case BPF_FUNC_loop:
		return &bpf_loop_proto;
	case BPF_FUNC_user_ringbuf_drain:
		return &bpf_user_ringbuf_drain_proto;
=======
	case BPF_FUNC_ringbuf_reserve_dynptr:
		return &bpf_ringbuf_reserve_dynptr_proto;
	case BPF_FUNC_ringbuf_submit_dynptr:
		return &bpf_ringbuf_submit_dynptr_proto;
	case BPF_FUNC_ringbuf_discard_dynptr:
		return &bpf_ringbuf_discard_dynptr_proto;
	case BPF_FUNC_dynptr_from_mem:
		return &bpf_dynptr_from_mem_proto;
	case BPF_FUNC_dynptr_read:
		return &bpf_dynptr_read_proto;
	case BPF_FUNC_dynptr_write:
		return &bpf_dynptr_write_proto;
	case BPF_FUNC_dynptr_data:
		return &bpf_dynptr_data_proto;
>>>>>>> 0152dfee
	default:
		break;
	}

	if (!perfmon_capable())
		return NULL;

	switch (func_id) {
	case BPF_FUNC_trace_printk:
		return bpf_get_trace_printk_proto();
	case BPF_FUNC_get_current_task:
		return &bpf_get_current_task_proto;
	case BPF_FUNC_get_current_task_btf:
		return &bpf_get_current_task_btf_proto;
	case BPF_FUNC_probe_read_user:
		return &bpf_probe_read_user_proto;
	case BPF_FUNC_probe_read_kernel:
		return security_locked_down(LOCKDOWN_BPF_READ_KERNEL) < 0 ?
		       NULL : &bpf_probe_read_kernel_proto;
	case BPF_FUNC_probe_read_user_str:
		return &bpf_probe_read_user_str_proto;
	case BPF_FUNC_probe_read_kernel_str:
		return security_locked_down(LOCKDOWN_BPF_READ_KERNEL) < 0 ?
		       NULL : &bpf_probe_read_kernel_str_proto;
	case BPF_FUNC_snprintf_btf:
		return &bpf_snprintf_btf_proto;
	case BPF_FUNC_snprintf:
		return &bpf_snprintf_proto;
	case BPF_FUNC_task_pt_regs:
		return &bpf_task_pt_regs_proto;
	case BPF_FUNC_trace_vprintk:
		return bpf_get_trace_vprintk_proto();
	default:
		return NULL;
	}
}

BTF_SET8_START(tracing_btf_ids)
#ifdef CONFIG_KEXEC_CORE
BTF_ID_FLAGS(func, crash_kexec, KF_DESTRUCTIVE)
#endif
BTF_SET8_END(tracing_btf_ids)

static const struct btf_kfunc_id_set tracing_kfunc_set = {
	.owner = THIS_MODULE,
	.set   = &tracing_btf_ids,
};

static int __init kfunc_init(void)
{
	return register_btf_kfunc_id_set(BPF_PROG_TYPE_TRACING, &tracing_kfunc_set);
}

late_initcall(kfunc_init);<|MERGE_RESOLUTION|>--- conflicted
+++ resolved
@@ -1609,35 +1609,12 @@
 		return &bpf_ringbuf_discard_proto;
 	case BPF_FUNC_ringbuf_query:
 		return &bpf_ringbuf_query_proto;
-<<<<<<< HEAD
-	case BPF_FUNC_ringbuf_reserve_dynptr:
-		return &bpf_ringbuf_reserve_dynptr_proto;
-	case BPF_FUNC_ringbuf_submit_dynptr:
-		return &bpf_ringbuf_submit_dynptr_proto;
-	case BPF_FUNC_ringbuf_discard_dynptr:
-		return &bpf_ringbuf_discard_dynptr_proto;
 	case BPF_FUNC_strncmp:
 		return &bpf_strncmp_proto;
 	case BPF_FUNC_strtol:
 		return &bpf_strtol_proto;
 	case BPF_FUNC_strtoul:
 		return &bpf_strtoul_proto;
-	case BPF_FUNC_dynptr_from_mem:
-		return &bpf_dynptr_from_mem_proto;
-	case BPF_FUNC_dynptr_read:
-		return &bpf_dynptr_read_proto;
-	case BPF_FUNC_dynptr_write:
-		return &bpf_dynptr_write_proto;
-	case BPF_FUNC_dynptr_data:
-		return &bpf_dynptr_data_proto;
-=======
-	case BPF_FUNC_for_each_map_elem:
-		return &bpf_for_each_map_elem_proto;
-	case BPF_FUNC_loop:
-		return &bpf_loop_proto;
-	case BPF_FUNC_strncmp:
-		return &bpf_strncmp_proto;
->>>>>>> 0152dfee
 	default:
 		break;
 	}
@@ -1666,14 +1643,12 @@
 		return &bpf_timer_cancel_proto;
 	case BPF_FUNC_kptr_xchg:
 		return &bpf_kptr_xchg_proto;
-<<<<<<< HEAD
 	case BPF_FUNC_for_each_map_elem:
 		return &bpf_for_each_map_elem_proto;
 	case BPF_FUNC_loop:
 		return &bpf_loop_proto;
 	case BPF_FUNC_user_ringbuf_drain:
 		return &bpf_user_ringbuf_drain_proto;
-=======
 	case BPF_FUNC_ringbuf_reserve_dynptr:
 		return &bpf_ringbuf_reserve_dynptr_proto;
 	case BPF_FUNC_ringbuf_submit_dynptr:
@@ -1688,7 +1663,6 @@
 		return &bpf_dynptr_write_proto;
 	case BPF_FUNC_dynptr_data:
 		return &bpf_dynptr_data_proto;
->>>>>>> 0152dfee
 	default:
 		break;
 	}
